--- conflicted
+++ resolved
@@ -211,7 +211,6 @@
         'gp_log_omega0_S0':('make_norm_gen', 0, 5), # FIX... get from data
         'gp_log_omega04_S0':('make_norm_gen', 0, 5), # FIX... get from data
         'gp_log_omega0':('make_norm_gen', 0, 5),
-<<<<<<< HEAD
         'delta_muS_sec_E':('make_gen', -1, 1),
         'delta_muS_sec_N':('make_gen', -1, 1),
         #dex new priors
@@ -246,11 +245,9 @@
         'pS': ('make_gen', 0, 10000),
         'tpS': ('make_gen', 0, 10000),
         'alephS': ('make_gen', 1, 10),
-        'aleph_secS':('make_gen', 1, 10)
-
-=======
+        'aleph_secS':('make_gen', 1, 10),
+        'gp_log_omega0':('make_norm_gen', 0, 5),
         'gp_log_jit_sigma':('make_norm_gen', 0, 5)
->>>>>>> 15b6c872
     }
 
     def __init__(self, data, model_class,
@@ -280,11 +277,11 @@
 
         use_phot_optional_params : bool, or list of bools, optional
 	    optional photometry parameters
-     
+
         single_gp: bool, optional
         Set as true if there are multiple datasets but only a single set
         of gp parameters.
-        
+
         
         """
 
@@ -481,7 +478,7 @@
                 except ValueError:
                     print('*** CHECK YOUR INPUT! All astrometry data must have a corresponding photometry data set! ***')
                     raise
-                    
+
         self.n_phot_sets = n_phot_sets
         self.n_ast_sets = n_ast_sets
         self.map_phot_idx_to_ast_idx = map_phot_idx_to_ast_idx
@@ -539,7 +536,7 @@
                                     self.additional_param_names += [param_name + str(ii+1)]
                 else:
                     self.additional_param_names += [param_name]
-        
+
         self.all_param_names = self.fitter_param_names + self.additional_param_names
 
         self.n_dims = len(self.fitter_param_names)
@@ -657,7 +654,7 @@
             mod = self.model_class(*params_dict.values())
 
         # FIXME: Why are we updating params here???
-        
+
         if not isinstance(params, (dict, Row)):
 
             # FIXME: is there better way to do this.
@@ -3038,7 +3035,7 @@
     """
     skip_list = ['weights', 'logLike', 'add_err', 'mult_err']
     multi_list = ['mag_src', 'mag_base', 'b_sff', 'mag_src_pri', 'mag_src_sec', 'fratio_bin']
-    multi_dict = ['gp_log_rho', 'gp_log_S0', 'gp_log_sigma', 'gp_rho', 'gp_log_omega0_S0', 
+    multi_dict = ['gp_log_rho', 'gp_log_S0', 'gp_log_sigma', 'gp_rho', 'gp_log_omega0_S0',
                   'gp_log_omega04_S0', 'gp_log_omega0', 'gp_log_jit_sigma']
     
     params_dict = {}
@@ -3184,7 +3181,7 @@
     def get_param_value(pname):
         if pname.endswith('_E') or pname.endswith('_N'):
             pname_act = pname[:-2]
-        elif (pname == 'log10_thetaE') or (pname == 'thetaE'):
+        elif pname == 'log10_thetaE':
             pname_act = 'thetaE_amp'
         elif pname == 'thetaE':
             pname_act = 'thetaE_amp'
@@ -3199,7 +3196,7 @@
             pvalue = pvalue[1]
         if pname == 'log10_thetaE':
             pvalue = np.log10(pvalue)
-        
+
         return pvalue
 
     for ff in range(len(model.fitter_param_names)):
