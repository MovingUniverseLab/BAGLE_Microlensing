import importlib.metadata

try:
    __version__ = importlib.metadata.version(__package__)
except importlib.metadata.PackageNotFoundError:
    # Fallback for development mode if not installed
<<<<<<< HEAD
    __version__ = "1.0.1"
=======
    __version__ = "1.0.2"
>>>>>>> 221755bd
<|MERGE_RESOLUTION|>--- conflicted
+++ resolved
@@ -4,8 +4,4 @@
     __version__ = importlib.metadata.version(__package__)
 except importlib.metadata.PackageNotFoundError:
     # Fallback for development mode if not installed
-<<<<<<< HEAD
-    __version__ = "1.0.1"
-=======
-    __version__ = "1.0.2"
->>>>>>> 221755bd
+    __version__ = "1.0.2"