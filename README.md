# BAGLE: Bayesian Analysis of Gravitational Lensing Events

BAGLE allows modeling of gravitational microlensing events both photometrically and astrometrically. Supported microlensing models include:

- PSPL: point-source, point-lens with (and without) parallax
- BSPL: binary-point-source, point-lens
- PSBL: point-source, binary-point-lens
- FSPL: finite-source, point-lens (minimal support... not well tested yet)
     
All models support fitting data with single or multi-band photometry only, astrometry only, or joint fitting of photometry and astrometry (recommended).

## Documentation
The documentation to the BAGLE code can be found [here](https://bagle.readthedocs.io/en/latest/)

## Installation Instructions
<<<<<<< HEAD
=======
### Clone the repo: 
     git clone https://github.com/MovingUniverseLab/BAGLE_Microlensing.git

>>>>>>> 91bb8e2d
### Install required modules:
Before you can use BAGLE, you will need to install the following modules:

    pip install numpy
    pip install astropy
    pip install matplotlib 
    pip install celerite 
    pip install ephem
    pip install pymultinest
    pip install Pyerfa
    pip install pytest 
    pip install joblib
      
### Install BAGLE from pip or conda (users) or GitHub (developers)
Preferred (on conda-forge):

    conda install BAGLE

or 

    pip install BAGLE

or 

    git clone https://github.com/ninjab3381/BAGLE_Microlensing.git

Test your install by opening python and running:

    import bagle

## Tutorial
A Jupyter Notebook tutorial to see some examples of how to use the code can be found [here](./BAGLE_TUTORIAL.ipynb)

## Developers
After installation of BAGLE source, navigate to the BAGLE_Microlensing folder:

    cd BAGLE_Microlensing/      
      
Then run the tests using the following commands in the BAGLE_Microlensing folder:

    python3 -m pytest tests
      
or you can run the testing scripts individually:
      
    python3 -m pytest tests/test_model.py
    python3 -m pytest tests/test_model_fitter.py
    python3 -m pytest tests/testingmodels.py
<|MERGE_RESOLUTION|>--- conflicted
+++ resolved
@@ -13,12 +13,7 @@
 The documentation to the BAGLE code can be found [here](https://bagle.readthedocs.io/en/latest/)
 
 ## Installation Instructions
-<<<<<<< HEAD
-=======
-### Clone the repo: 
-     git clone https://github.com/MovingUniverseLab/BAGLE_Microlensing.git
 
->>>>>>> 91bb8e2d
 ### Install required modules:
 Before you can use BAGLE, you will need to install the following modules:
 
