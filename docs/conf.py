# Configuration file for the Sphinx documentation builder.
#
# This file only contains a selection of the most common options. For a full
# list see the documentation:
# https://www.sphinx-doc.org/en/master/usage/configuration.html

# -- Path setup --------------------------------------------------------------

# If extensions (or modules to document with autodoc) are in another directory,
# add these directories to sys.path here. If the directory is relative to the
# documentation root, use os.path.abspath to make it absolute, like shown here.
#
import os
import sys
sys.path.insert(0, os.path.abspath('../src/bagle/'))
sys.path.insert(0, os.path.abspath('../src/'))
sys.path.insert(0, os.path.abspath('../'))
sys.path.insert(0, os.path.abspath('../src/bagle/tests'))


# -- Project information -----------------------------------------------------

project = 'BAGLE'
copyright = '2022 Moving Universe Lab'
author = 'Jessica Lu, Niranjan Bhatia'
master_doc = 'index'

# The full version, including alpha/beta/rc tags
release = '0.1'


# -- General configuration ---------------------------------------------------

# Add any Sphinx extension module names here, as strings. They can be
# extensions coming with Sphinx (named 'sphinx.ext.*') or your custom
# ones.
extensions = [
    'sphinx.ext.graphviz','sphinx.ext.inheritance_diagram',
    'sphinx.ext.autodoc', 'sphinx.ext.mathjax',
    'numpydoc', 'sphinxcontrib.video']

#'sphinx_automodapi.automodapi',

# Add any paths that contain templates here, relative to this directory.
templates_path = ['_templates']

# List of patterns, relative to source directory, that match files and
# directories to ignore when looking for source files.
# This pattern also affects html_static_path and html_extra_path.
<<<<<<< HEAD
<<<<<<< HEAD
#exclude_patterns = ['_build', 'Thumbs.db', '.DS_Store',
 #                       'FSPL*.rst', 'PSPL*.rst', 'Gen*.rst', 'PSBL*.rst', 'model.rst']
=======
exclude_patterns = ['_build', 'Thumbs.db', '.DS_Store']
#                        'BSPL*.rst', 'FSPL*.rst', 'PSPL*.rst', 'Gen*.rst', 'PSBL*.rst', 'model.rst']
>>>>>>> 1cefda023371380a592150e92ba85b8e1b8c1d16
html_static_path = ['_static']
=======
exclude_patterns = ['_build', 'Thumbs.db', '.DS_Store']
#                        'BSPL*.rst', 'FSPL*.rst', 'PSPL*.rst', 'Gen*.rst', 'PSBL*.rst', 'model.rst']
>>>>>>> d5451255

# -- Options for HTML output -------------------------------------------------

# The theme to use for HTML and HTML Help pages.  See the documentation for
# a list of builtin themes.
#
import sphinx_rtd_theme
from graphviz import dot
html_theme = 'sphinx_rtd_theme'

# Add any paths that contain custom static files (such as style sheets) here,
# relative to this directory. They are copied after the builtin static files,
# so a file named "default.css" will overwrite the builtin "default.css".
html_static_path = ['_static']
html_css_files = ['custom.css']

autodoc_member_order = 'groupwise'
autoclass_content = 'both'
inheritance_graph_attrs = dict(rankdir="TB", size='""')


<|MERGE_RESOLUTION|>--- conflicted
+++ resolved
@@ -47,19 +47,9 @@
 # List of patterns, relative to source directory, that match files and
 # directories to ignore when looking for source files.
 # This pattern also affects html_static_path and html_extra_path.
-<<<<<<< HEAD
-<<<<<<< HEAD
-#exclude_patterns = ['_build', 'Thumbs.db', '.DS_Store',
- #                       'FSPL*.rst', 'PSPL*.rst', 'Gen*.rst', 'PSBL*.rst', 'model.rst']
-=======
 exclude_patterns = ['_build', 'Thumbs.db', '.DS_Store']
 #                        'BSPL*.rst', 'FSPL*.rst', 'PSPL*.rst', 'Gen*.rst', 'PSBL*.rst', 'model.rst']
->>>>>>> 1cefda023371380a592150e92ba85b8e1b8c1d16
 html_static_path = ['_static']
-=======
-exclude_patterns = ['_build', 'Thumbs.db', '.DS_Store']
-#                        'BSPL*.rst', 'FSPL*.rst', 'PSPL*.rst', 'Gen*.rst', 'PSBL*.rst', 'model.rst']
->>>>>>> d5451255
 
 # -- Options for HTML output -------------------------------------------------
 
