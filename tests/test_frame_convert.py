import pdb
from bagle import model
import numpy as np
import matplotlib.pyplot as plt
from bagle import frame_convert as fc
from astropy.coordinates import SkyCoord
from astropy import units as u
from astropy.table import Table

def blah():
    t = Table.read('/u/jlu/work/microlens/OB110462/a_2022_03_01/model_fits/pspl/ogle_hst_phot_gp/base_b/b0_post_equal_weights.dat', format='ascii')
    t = Table.read('/u/jlu/work/microlens/OB110462/a_2021_12_20/model_fits/ogle_hst_phot/base_a/a0_post_equal_weights.dat', format='ascii')
    ra = '17:51:40.19'
    dec = '-29:53:26.3'

    t0_h = t['col1']
    u0_h = t['col2']
    tE_h = t['col3']
    piEE_h = t['col4']
    piEN_h = t['col5']
    t0par = 55763.327

    output_arr = fc.convert_helio_geo_phot(ra, dec, t0_h, u0_h, 
                                           tE_h, piEE_h, piEN_h,
                                           t0par, in_frame='helio',
                                           murel_in='SL', murel_out='LS',
                                           coord_in='EN', coord_out='tb',
                                           plot=False)

    t0_g, u0_g, tE_g, piEE_g, piEN_g = output_arr

    fig, ax = plt.subplots(2, 5, figsize=(10, 6))
    ax[0,0].hist(t0_h)
    ax[0,1].hist(u0_h)
    ax[0,2].hist(tE_h)
    ax[0,3].hist(piEE_h)
    ax[0,4].hist(piEN_h)

    ax[1,0].hist(t0_g)
    ax[1,1].hist(u0_g)
    ax[1,2].hist(tE_g)
    ax[1,3].hist(piEE_g)
    ax[1,4].hist(piEN_g)
    plt.show()

def test_array_input():
    ra = 259.0
    dec = -29.0
    t0_h = 57000 * np.ones(8)
    u0_h = [0.5, 0.5, 0.5, 0.5, -0.5, -0.5, -0.5, -0.5]
    tE_h = 300 #* np.ones(8)
    piEE_h = np.array([0.2, -0.2, 0.2, -0.2, 0.2, -0.2, 0.2, -0.2])
    piEN_h = np.array([0.1, 0.1, -0.1, -0.1, 0.1, 0.1, -0.1, -0.1])
    t0par = 57100

    output_arr = fc.convert_helio_geo_phot(ra, dec, t0_h, u0_h, 
                                       tE_h, piEE_h, piEN_h,
                                       t0par, in_frame='helio',
                                       murel_in='SL', murel_out='LS',
                                       coord_in='EN', coord_out='tb',
                                       plot=False)

    t0_g_arr, u0_g_arr, tE_g_arr, piEE_g_arr, piEN_g_arr = output_arr

    for ii in np.arange(8):
        print(ii)
        output = fc.convert_helio_geo_phot(ra, dec, t0_h[ii], u0_h[ii], 
                                           tE_h,#[ii], 
                                           piEE_h[ii], piEN_h[ii],
                                           t0par, in_frame='helio',
                                           murel_in='SL', murel_out='LS',
                                           coord_in='EN', coord_out='tb',
                                           plot=False)

        t0_g, u0_g, tE_g, piEE_g, piEN_g = output
        
        assert t0_g == t0_g_arr[ii]
        assert u0_g == u0_g_arr[ii]
        assert tE_g == tE_g_arr[ii]
        assert piEE_g == piEE_g_arr[ii]
        assert piEN_g == piEN_g_arr[ii]
        
def test_mulens_to_bagle_psbl_phot(ra, dec, t_mjd,
                                   t0_m, u0_m, tE_m,
                                   piEE_m, piEN_m, t0par,
                                   q_m, alpha_m, sep,
                                   return_mag=False,
                                   plot=True):
    """
    return_mag : bool
        True : lightcurve in  magnitudes assuming an unblended 22nd mag source.
        False : lightcurve in magnification units.
    """

    output = fc.convert_bagle_mulens_psbl_phot(ra, dec,
                                               t0_m, u0_m, tE_m,
                                               piEE_m, piEN_m, t0par,
                                               q_m, alpha_m, sep,
                                               mod_in='mulens')

    t0_b, u0_b, tE_b, piEE_b, piEN_b, q_b, alpha_b = output

    # Get HJD from MJD (since MulensModel uses HJD).
    t_hjd = t_mjd + 2400000.5

    # Turn RA and Dec into SkyCoord object (for MulensModel).
    coords = SkyCoord(ra, dec, unit=(u.deg, u.deg))

    # Get the lightcurve from the geoprojected parameters.
    mag_mulens = get_phot_mulens_psbl(coords, t0_m, u0_m, tE_m, 
                                      piEE_m, piEN_m, t0par, 
                                      alpha_m, q_m, sep, t_hjd,
                                      return_mag=return_mag)

    mag_pylima = get_phot_pylima_psbl(ra, dec, t0_m, u0_m, tE_m, 
                                      piEE_m, piEN_m, t0par, 
                                      alpha_m, q_m, sep, t_hjd,
                                      return_mag=return_mag)

    # Get the lightcurve from the heliocentric parameters.
    mag_bagle = get_phot_bagle_psbl(ra, dec, t0_b, u0_b,
                                    tE_b, piEE_b, piEN_b, 
                                    alpha_b, q_b, sep, t_mjd,
                                    return_mag=return_mag)
#    print(t0_b, u0_b, tE_b, 
#          piEE_b, piEN_b, 
#          alpha_b, q_b, sep)
    if plot:
        fig, ax = plt.subplots(3, 1, figsize=(8,8), sharex=True, num=3)
        plt.clf()
        fig, ax = plt.subplots(3, 1, figsize=(8,8), sharex=True, num=3)
        ax[0].plot(t_mjd, mag_mulens, '.', ms=10)
        ax[0].plot(t_mjd, mag_pylima, '.', ms=5)
        ax[0].plot(t_mjd, mag_bagle, '.', ms=3)
        ax[1].plot(t_mjd, mag_mulens - mag_bagle, '.')
        ax[2].plot(t_mjd, mag_mulens - mag_pylima, '.')
        if return_mag:
            ax[0].set_ylabel('Mag')
            ax[1].set_ylabel('Mag Mulens - Bagle')
            ax[2].set_ylabel('Mag Mulens - pyLIMA')
            ax[0].invert_yaxis()
        else:
            ax[0].set_ylabel('Amp')
            ax[1].set_ylabel('Amp Mulens - Bagle')
            ax[2].set_ylabel('Amp Mulens - pyLIMA')
        ax[2].set_xlabel('MJD')
        plt.show()
#        plt.pause(0.5)

    # Make sure that the conversion works by asserting
    # that the lightcurves are no more different than
    # 1e-4 magnitudes on average.
    # Note: current test fails if require < 1e-5.
    diff = (mag_mulens - mag_bagle)/mag_mulens
    total_diff = np.sum(np.abs(diff))
    assert total_diff/len(t_mjd) < 1e-4


def test_bagle_to_mulens_psbl_phot(ra, dec, t_mjd,
                                   t0_b, u0_b, tE_b,
                                   piEE_b, piEN_b, t0par,
                                   q_b, alpha_b, sep,
                                   return_mag=False,
                                   plot=True):
    
    output = fc.convert_bagle_mulens_psbl_phot(ra, dec,
                                               t0_b, u0_b, tE_b,
                                               piEE_b, piEN_b, t0par,
                                               q_b, alpha_b, sep,
                                               mod_in='bagle')

    t0_m, u0_m, tE_m, piEE_m, piEN_m, q_m, alpha_m = output

    # Get HJD from MJD (since MulensModel uses HJD).
    t_hjd = t_mjd + 2400000.5

    # Turn RA and Dec into SkyCoord object (for MulensModel).
    coords = SkyCoord(ra, dec, unit=(u.deg, u.deg))

    # Get the lightcurve from the geoprojected parameters.
    mag_mulens = get_phot_mulens_psbl(coords, t0_m, u0_m, tE_m, 
                                      piEE_m, piEN_m, t0par, 
                                      alpha_m, q_m, sep, t_hjd,
                                      return_mag=return_mag)

    mag_pylima = get_phot_pylima_psbl(ra, dec, t0_m, u0_m, tE_m, 
                                      piEE_m, piEN_m, t0par, 
                                      alpha_m, q_m, sep, t_hjd,
                                      return_mag=return_mag)

    print(t0_m, u0_m, tE_m, 
          piEE_m, piEN_m, t0par, 
          alpha_m, q_m, sep)

    # Get the lightcurve from the heliocentric parameters.
    mag_bagle = get_phot_bagle_psbl(ra, dec, t0_b, u0_b,
                                    tE_b, piEE_b, piEN_b, 
                                    alpha_b, q_b, sep, t_mjd,
                                    return_mag=return_mag)
    print(t0_b, u0_b,
          tE_b, piEE_b, piEN_b, 
          alpha_b, q_b, sep)

    if plot:
        fig, ax = plt.subplots(3, 1, figsize=(8,8), sharex=True, num=3)
        plt.clf()
        fig, ax = plt.subplots(3, 1, figsize=(8,8), sharex=True, num=3)
        ax[0].plot(t_mjd, mag_mulens, '.', ms=10, label='M')
        ax[0].plot(t_mjd, mag_pylima, '.', ms=5, label='P')
        ax[0].plot(t_mjd, mag_bagle, '.', ms=3, label='B')
        ax[0].legend()
        ax[1].plot(t_mjd, mag_mulens - mag_bagle, '.')
        ax[2].plot(t_mjd, mag_mulens - mag_pylima, '.')
        if return_mag:
            ax[0].set_ylabel('Mag')
            ax[1].set_ylabel('Mag Mulens - Bagle')
            ax[2].set_ylabel('Mag Mulens - pyLIMA')
            ax[0].invert_yaxis()
        else:
            ax[0].set_ylabel('Amp')
            ax[1].set_ylabel('Amp Mulens - Bagle')
            ax[2].set_ylabel('Amp Mulens - pyLIMA')    
        ax[2].set_xlabel('MJD')
        plt.show()
        plt.pause(0.5)

#        fig, ax = plt.subplots(2, 1, sharex=True, num=3)
#        plt.clf()
#        fig, ax = plt.subplots(2, 1, sharex=True, num=3)
#        ax[0].plot(t_mjd, mag_pylima, '.', ms=10)
#        ax[0].plot(t_mjd, mag_bagle, '.', ms=5)
#        ax[0].plot(t_mjd, mag_mulens, '.', ms=3)
#        ax[0].invert_yaxis()
#        ax[1].plot(t_mjd, mag_mulens - mag_pylima, '.', ms=10, label='M-P')
#        ax[1].plot(t_mjd, mag_mulens - mag_bagle, '.', ms=5, label='M-B')
#        ax[0].set_ylabel('Mag')
#        ax[1].set_ylabel('Mag Diff')
#        ax[1].set_xlabel('MJD')
#        ax[1].legend()
#        plt.show()
#        plt.pause(0.5)

    # Make sure that the conversion works by asserting
    # that the lightcurves are no more different than
    # 1e-4 magnitudes on average.
    # Note: current test fails if require < 1e-5.
    diff = (mag_mulens - mag_bagle)/mag_mulens
    total_diff = np.sum(np.abs(diff))
    assert total_diff/len(t_mjd) < 1e-4


def test_bagle_geo_to_helio_phot(ra, dec, t_mjd,
                                 t0_g, u0_g, tE_g, 
                                 piEE_g, piEN_g, 
<<<<<<< HEAD
                                 t0par, 
                                 plot_conv=False,
                                 plot_lc=False,
                                 verbose=False):
=======
                                 t0par, plot=True):
>>>>>>> 256daa42
    """
    Test conversion from geocentric projected frame
    (using lens-source tau-beta convention) to
    heliocentric frame (using source-lens East-North 
    convention) photometry parameters in BAGLE.
    
    Parameters
    ----------
    ra, dec : int or float (degrees)

    t_mjd, t0_g, t0par need to be in MJD.

    t0_g, u0_g, tE_g, piEE_g, piEN_g need to be
    in geocentric projected frame using lens-source
    and tau-beta conventions.
    """
    # Convert the geoprojected parameters (in lens-source tau-beta)
    # to heliocentric parameters (in source-lens East-North).
    output = fc.convert_helio_geo_phot(ra, dec, t0_g, u0_g, 
                                       tE_g, piEE_g, piEN_g,
                                       t0par, in_frame='geo',
                                       murel_in='LS', murel_out='SL',
                                       coord_in='tb', coord_out='EN',
                                       plot=plot_conv)

    t0_h, u0_h, tE_h, piEE_h, piEN_h = output

    # Get the lightcurve from the geoprojected parameters.
    mag_bagle_geoproj = get_phot_bagle_geoproj(ra, dec, t0_g, u0_g, 
                                               tE_g, piEE_g, piEN_g, 
                                               t_mjd, t0par)

    # Get the lightcurve from the heliocentric parameters.
    mag_bagle = get_phot_bagle(ra, dec, t0_h, u0_h, 
                               tE_h, piEE_h, piEN_h, t_mjd)

    if verbose:
        label = ['t0 (MJD)', 'u0', 'tE (days)', 'piEE', 'piEN', 't0par']
        geoproj = [t0_g, u0_g, tE_g, piEE_g, piEN_g, t0par]
        helio = [t0_h, u0_h, tE_h, piEE_h, piEN_h]

        print('*******************************************')
        print('Geo proj parameters, tau-beta, L-S frame')
        for gg, _ in enumerate(geoproj):
            print('{0} : {1:.2f}'.format(label[gg], geoproj[gg]))
        print('-------------------------------------------')
        print('Helio parameters, East-North, S-L frame')
        for hh, _ in enumerate(helio):
            print('{0} : {1:.2f}'.format(label[hh], helio[hh]))
        print('*******************************************')

    if plot_lc:
        fig, ax = plt.subplots(2, 1, sharex=True, num=3)
        plt.clf()
        fig, ax = plt.subplots(2, 1, sharex=True, num=3)
        ax[0].plot(t_mjd, mag_bagle_geoproj, 'o', label='Geo proj')
        ax[0].plot(t_mjd, mag_bagle, '.', label='Helio')
        ax[0].legend()
        ax[0].invert_yaxis()
        ax[1].plot(t_mjd, mag_bagle_geoproj - mag_bagle, '.')
        ax[0].set_ylabel('Mag')
        ax[1].ticklabel_format(axis='y', style='sci', scilimits=(0,0))
        ax[1].set_ylabel('Geo proj - Helio')
        ax[1].set_xlabel('MJD')
        plt.show()
        plt.pause(0.5)

    # Make sure that the conversion works by asserting
    # that the lightcurves are no more different than
    # 1e-4 magnitudes on average.
    # Note: current test fails if require < 1e-5.
    diff = (mag_bagle_geoproj - mag_bagle)/mag_bagle_geoproj
    total_diff = np.sum(np.abs(diff))
    assert total_diff/len(t_mjd) < 1e-4

def test_bagle_helio_to_geo_phot(ra, dec, t_mjd,
                                 t0_h, u0_h, tE_h, 
                                 piEE_h, piEN_h, 
<<<<<<< HEAD
                                 t0par, 
                                 plot_conv=False,
                                 plot_lc=False,
                                 verbose=False):
=======
                                 t0par, plot=True):
>>>>>>> 256daa42
    """
    Test conversion from heliocentric frame (using 
    source-lens East-North convention) to geocentric 
    projected frame (using lens-source tau-beta convention)
    photometry parameters in BAGLE.

    Parameters
    ----------
    ra, dec : int or float (degrees)

    t_mjd, t0_h, t0par need to be in MJD.
    
    t0_h, u0_h, tE_h, piEE_h, piEN_h need to be
    in heliocentric frame using source-lens
    and East-North conventions.
    """
    # Convert the heliocentric parameters (in source-lens East-North)
    # to geoprojected parameters (in lens-source tau-beta).
    output = fc.convert_helio_geo_phot(ra, dec, t0_h, u0_h, 
                                       tE_h, piEE_h, piEN_h,
                                       t0par, in_frame='helio',
                                       murel_in='SL', murel_out='LS',
                                       coord_in='EN', coord_out='tb',
                                       plot=plot_conv)

    t0_g, u0_g, tE_g, piEE_g, piEN_g = output

    # Get the lightcurve from the geoprojected parameters.
    mag_bagle_geoproj = get_phot_bagle_geoproj(ra, dec, t0_g, u0_g, 
                                               tE_g, piEE_g, piEN_g, 
                                               t_mjd, t0par)

    # Get the lightcurve from the heliocentric parameters.
    mag_bagle = get_phot_bagle(ra, dec, t0_h, u0_h, 
                               tE_h, piEE_h, piEN_h, t_mjd)

    if verbose:
        label = ['t0 (MJD)', 'u0', 'tE (days)', 'piEE', 'piEN', 't0par']
        geoproj = [t0_g, u0_g, tE_g, piEE_g, piEN_g, t0par]
        helio = [t0_h, u0_h, tE_h, piEE_h, piEN_h]

        print('*******************************************')
        print('Geo proj parameters, tau-beta, L-S frame')
        for gg, _ in enumerate(geoproj):
            print('{0} : {1:.2f}'.format(label[gg], geoproj[gg]))
        print('-------------------------------------------')
        print('Helio parameters, East-North, S-L frame')
        for hh, _ in enumerate(helio):
            print('{0} : {1:.2f}'.format(label[hh], helio[hh]))
        print('*******************************************')

    if plot_lc:
        fig, ax = plt.subplots(2, 1, sharex=True, num=3)
        plt.clf()
        fig, ax = plt.subplots(2, 1, sharex=True, num=3)
        ax[0].plot(t_mjd, mag_bagle_geoproj, 'o', label='Geo proj')
        ax[0].plot(t_mjd, mag_bagle, '.', label='Helio')
        ax[0].invert_yaxis()
        ax[0].legend()
        ax[1].plot(t_mjd, mag_bagle_geoproj - mag_bagle, '.')
        ax[0].set_ylabel('Mag')
        ax[1].ticklabel_format(axis='y', style='sci', scilimits=(0,0))
        ax[1].set_ylabel('Geo proj - Helio')
        ax[1].set_xlabel('MJD')
        plt.show()
<<<<<<< HEAD
        plt.pause(1)
=======
        plt.pause(0.5)
>>>>>>> 256daa42

    # Make sure that the conversion works by asserting
    # that the lightcurves are no more different than
    # 1e-5 magnitudes on average.
    # Note: current test fails if require < 1e-6.
    diff = (mag_bagle - mag_bagle_geoproj)/mag_bagle
    total_diff = np.sum(np.abs(diff))
    assert total_diff/len(t_mjd) < 1e-5
    
def test_convert_u0_t0_psbl():
    """
    Test converting u0 and t0 from primary center coordinate system
    to geometric center coordinate frame. This is done via plugging parameters
    into PSBL_PhotAstrom_Par_Param7, converting them mathematically, then
    plugging them into PSBL_PhotAstrom_Par_Param1, then checking photometry
    is equal.
    """
    mLp = 10
    mLs = 10
    xS0_E = 0 
    xS0_N = 0 
    muL_E = 0
    muL_N = 0
    muS_E = 0
    muS_N = 2
    dL = 4000
    dS = 8000
    sep = 0.1
    alpha = 40
    b_sff = 0.5
    mag_src = 18
    raL = 270
    decL = -30
    
    t0_p = 0
    beta_p = 0.5
    psbl_model = model.PSBL_PhotAstrom_Par_Param7(mLp, mLs, t0_p, xS0_E, xS0_N, beta_p, 
                                                  muL_E, muL_N, muS_E, muS_N, dL, dS,
                                                  sep, alpha, [b_sff], [mag_src], 
                                                  raL=raL, decL=decL, 
                                                  root_tol = 0.00000001)
    
    # Conversions determined by specific geometry (can be checked in u0/t0 conversion overleaf)
    # https://www.overleaf.com/read/qzvfpvkpxdqm
    t0_geom = psbl_model.t0_p - psbl_model.tE*np.cos(np.deg2rad(psbl_model.phi))*(psbl_model.sep/(2*psbl_model.thetaE_amp))
    beta_geom = (psbl_model.u0_amp_p - (-1)*(psbl_model.sep/(2*psbl_model.thetaE_amp))*np.sin(np.deg2rad(psbl_model.phi)))*psbl_model.thetaE_amp
    
    psbl_model_geom = model.PSBL_PhotAstrom_Par_Param1(mLp, mLs, t0_geom, xS0_E, xS0_N, beta_geom, 
                                                       muL_E, muL_N, muS_E, muS_N, dL, dS,
                                                       sep, alpha, [b_sff], [mag_src], 
                                                       raL=raL, decL=decL, 
                                                       root_tol = 0.00000001)
    
    
    dt = np.linspace(-500, 500, 200)
    img, amp = psbl_model.get_all_arrays(dt)
    phot = psbl_model.get_photometry(dt, amp_arr=amp)
    
    img_geom, amp_geom = psbl_model_geom.get_all_arrays(dt)
    phot_geom = psbl_model_geom.get_photometry(dt, amp_arr=amp_geom)
    
    assert(np.allclose(phot, phot_geom, rtol=1e-15))


def test_bagle_to_mulens(ra, dec, t_mjd,
                         t0_h, u0_h, tE_h, 
                         piEE_h, piEN_h, 
<<<<<<< HEAD
                         t0par, 
                         plot_conv=False,
                         plot_lc=False,
                         verbose=False):
=======
                         t0par, plot=True):
>>>>>>> 256daa42
    """
    Test conversion from heliocentric frame (using 
    source-lens East-North convention) in BAGLE to geocentric 
    projected frame (using lens-source tau-beta convention)
    in MulensModel for photometry parameters.

    Parameters
    ----------
    ra, dec : int or float (degrees)

    t_mjd, t0_h, t0par need to be in MJD.

    t0_h, u0_h, tE_h, piEE_h, piEN_h need to be
    in heliocentric frame using source-lens
    and East-North conventions.
    """
    # Convert the heliocentric parameters (in source-lens East-North)
    # to geoprojected parameters (in lens-source tau-beta).
    output = fc.convert_helio_geo_phot(ra, dec, t0_h, u0_h, 
                                       tE_h, piEE_h, piEN_h,
                                       t0par, in_frame='helio',
                                       murel_in='SL', murel_out='LS',
                                       coord_in='EN', coord_out='tb',
                                       plot=plot_conv)

    t0_g, u0_g, tE_g, piEE_g, piEN_g = output

    # Get HJD from MJD (since MulensModel uses HJD).
    t_hjd = t_mjd + 2400000.5
    
    # Turn RA and Dec into SkyCoord object (for MulensModel).
    coords = SkyCoord(ra, dec, unit=(u.deg, u.deg))

    # Get the lightcurve from the geoprojected parameters.
    mag_mulens = get_phot_mulens(coords, t0_g, u0_g, 
                                 tE_g, piEE_g, piEN_g, 
                                 t0par, t_hjd)

    # Get the lightcurve from the heliocentric parameters.
    mag_bagle = get_phot_bagle(ra, dec, t0_h, u0_h, 
                               tE_h, piEE_h, piEN_h, t_mjd)
    
    if verbose:
        label = ['t0 (MJD)', 'u0', 'tE (days)', 'piEE', 'piEN', 't0par']
        geoproj = [t0_g, u0_g, tE_g, piEE_g, piEN_g, t0par]
        helio = [t0_h, u0_h, tE_h, piEE_h, piEN_h]

        print('*******************************************')
        print('Geo proj parameters, tau-beta, L-S frame')
        for gg, _ in enumerate(geoproj):
            print('{0} : {1:.2f}'.format(label[gg], geoproj[gg]))
        print('-------------------------------------------')
        print('Helio parameters, East-North, S-L frame')
        for hh, _ in enumerate(helio):
            print('{0} : {1:.2f}'.format(label[hh], helio[hh]))
        print('*******************************************')

    if plot_lc:
        fig, ax = plt.subplots(2, 1, sharex=True, num=3)
        plt.clf()
        fig, ax = plt.subplots(2, 1, sharex=True, num=3)
        ax[0].plot(t_mjd, mag_mulens, 'o', label='Mulens')
        ax[0].plot(t_mjd, mag_bagle, '.', label='BAGLE')
        ax[0].invert_yaxis()
        ax[0].legend()
        ax[1].plot(t_mjd, mag_mulens - mag_bagle, '.')
        ax[0].set_ylabel('Mag')
        ax[1].ticklabel_format(axis='y', style='sci', scilimits=(0,0))
        ax[1].set_ylabel('Mulens - BAGLE')
        ax[1].set_xlabel('MJD')
        plt.show()
        plt.pause(0.5)

    # Make sure that the conversion works by asserting
    # that the lightcurves are no more different than
    # 1e-5 magnitudes on average.
    # Note: current test fails if require < 1e-6.
    diff = (mag_bagle - mag_mulens)/mag_bagle
    total_diff = np.sum(np.abs(diff))
    assert total_diff/len(t_mjd) < 1e-5

def test_mulens_to_bagle(ra, dec, t_mjd,
                         t0_g, u0_g, tE_g, 
                         piEE_g, piEN_g, 
<<<<<<< HEAD
                         t0par,
                         plot_conv=False,
                         plot_lc=False,
                         verbose=False):
=======
                         t0par, plot=True):
>>>>>>> 256daa42
    """
    Test conversion from geocentric projected frame (using 
    lens-source tau-beta convention) in MulensModel to 
    heliocentric frame (using source-lens East-North 
    convention) in BAGLE for photometry parameters.

    Parameters
    ----------
    ra, dec : int or float (degrees)

    t_mjd, t0_g, t0par need to be in MJD.

    t0_g, u0_g, tE_g, piEE_g, piEN_g need to be
    in geocentric projected frame using lens-source
    and tau-beta conventions.
    """
    # Convert the geoprojected parameters (in lens-source tau-beta)
    # to heliocentric parameters (in source-lens East-North).
    output = fc.convert_helio_geo_phot(ra, dec, t0_g, u0_g, 
                                       tE_g, piEE_g, piEN_g,
                                       t0par, in_frame='geo',
                                       murel_in='LS', murel_out='SL',
                                       coord_in='tb', coord_out='EN',
                                       plot=plot_conv)

    t0_h, u0_h, tE_h, piEE_h, piEN_h = output

    # Get HJD from MJD (since MulensModel uses HJD).
    t_hjd = t_mjd + 2400000.5

    # Turn RA and Dec into SkyCoord object (for MulensModel).
    coords = SkyCoord(ra, dec, unit=(u.deg, u.deg))

    # Get the lightcurve from the heliocentric parameters.
    mag_mulens = get_phot_mulens(coords, t0_g, u0_g, 
                                 tE_g, piEE_g, piEN_g, 
                                 t0par, t_hjd)

    # Get the lightcurve from the geoprojected parameters.
    mag_bagle = get_phot_bagle(ra, dec, t0_h, u0_h, 
                               tE_h, piEE_h, piEN_h, t_mjd)

    if verbose:
        label = ['t0 (MJD)', 'u0', 'tE (days)', 'piEE', 'piEN', 't0par']
        geoproj = [t0_g, u0_g, tE_g, piEE_g, piEN_g, t0par]
        helio = [t0_h, u0_h, tE_h, piEE_h, piEN_h]

        print('*******************************************')
        print('Geo proj parameters, tau-beta, L-S frame')
        for gg, _ in enumerate(geoproj):
            print('{0} : {1:.2f}'.format(label[gg], geoproj[gg]))
        print('-------------------------------------------')
        print('Helio parameters, East-North, S-L frame')
        for hh, _ in enumerate(helio):
            print('{0} : {1:.2f}'.format(label[hh], helio[hh]))
        print('*******************************************')

    if plot_lc:
        fig, ax = plt.subplots(2, 1, sharex=True, num=3)
        plt.clf()
        fig, ax = plt.subplots(2, 1, sharex=True, num=3)
        ax[0].plot(t_mjd, mag_mulens, 'o', label='Mulens')
        ax[0].plot(t_mjd, mag_bagle, '.', label='BAGLE')
        ax[0].invert_yaxis()
        ax[0].legend()
        ax[1].plot(t_mjd, mag_mulens - mag_bagle, '.')
        ax[0].set_ylabel('Mag')
        ax[1].ticklabel_format(axis='y', style='sci', scilimits=(0,0))
        ax[1].set_ylabel('Mulens - BAGLE')
        ax[1].set_xlabel('MJD')
        plt.show()
        plt.pause(0.5)

    # Make sure that the conversion works by asserting
    # that the lightcurves are no more different than
    # 1e-4 magnitudes on average.
    # Note: current test fails if require < 1e-5.
    diff = (mag_mulens - mag_bagle)/mag_mulens
    total_diff = np.sum(np.abs(diff))
    assert total_diff/len(t_mjd) < 1e-4


def get_phot_pylima_psbl(ra, dec, t0_g, u0_g, tE_g,
                         piEE_g, piEN_g, t0par, 
                         alpha_g, q, sep, t_hjd,
                         return_mag=True):
    """
    Compare pyLIMA to our models with some plots. 

    Input parameters are in our conventions and heliocentric coordinate system.
    """
    from pyLIMA import microlmodels
    from pyLIMA import event
    from pyLIMA import telescopes
    from pyLIMA import microltoolbox
    from pyLIMA import microlmodels

    #####
    # PyLIMA setup stuff.
    #####
    # Make fake data for pyLIMA... need this for time array definition.
    pylima_data = np.zeros((len(t_hjd), 3))
    pylima_data[:,0] = t_hjd
    pylima_data[:,1] = np.ones(len(t_hjd))
    pylima_data[:,2] = np.ones(len(t_hjd))

    # Make a telescope object
    pylima_tel = telescopes.Telescope(name='OGLE', camera_filter='I', light_curve_flux=pylima_data)
    pylima_ev = event.Event()
    pylima_ev.name = 'Fubar'
    pylima_ev.telescopes.append(pylima_tel)
    pylima_ev.ra = ra
    pylima_ev.dec = dec

    # Set up parameters.
    pylima_t0 = t0_g + 2400000.5
    pylima_u0 = u0_g
    pylima_tE = tE_g
    pylima_piEE = piEE_g 
    pylima_piEN = piEN_g
    pylima_t0_par = t0par + 2400000.5
    pylima_phi = np.deg2rad(alpha_g) # phi in radians
    pylima_log_q = np.log10(q)
    pylima_log_s = np.log10(sep)

    # Now finally... create the model.
    pylima_mod = microlmodels.create_model('PSBL', pylima_ev, parallax=['Annual', pylima_t0_par])

    tmp_params = [pylima_t0, pylima_u0, pylima_tE, 
                  pylima_log_s, pylima_log_q, pylima_phi,
                  pylima_piEN, pylima_piEE]
       
    pylima_mod.define_model_parameters()
    pylima_mod.blend_flux_ratio = False

    mag_src=22
    b_sff=1
    pylima_par = pylima_mod.compute_pyLIMA_parameters(tmp_params)
    pylima_par.fs_OGLE = microltoolbox.magnitude_to_flux(mag_src)
    pylima_par.fb_OGLE = pylima_par.fs_OGLE * (1.0 - b_sff) / b_sff

    if return_mag:    
        pylima_lcurve, sf, bf = pylima_mod.compute_the_microlensing_model(pylima_tel, pylima_par)
        pylima_lcurve_mag = microltoolbox.flux_to_magnitude(pylima_lcurve)
    else:
        pylima_amp = pylima_mod.model_magnification(pylima_tel, pylima_par)
        pylima_lcurve_mag = pylima_amp

    return pylima_lcurve_mag

def get_phot_mulens(coords, t0_g, u0_g, tE_g, 
                    piEE_g, piEN_g, t0par, t_hjd,
                    return_mag=True):
    """
    Get lightcurve from MulensModel, assuming an 
    unblended 22nd mag source. MulensModel uses the 
    geocentric projected frame, with Gould (tau-beta) 
    and lens-source conventions.
    """
    import MulensModel as mm

    # Set up parameter dictionary. 
    # t_0 and t_0_par need to be in HJD.
    params = {}
    params['t_0'] = t0_g + 2400000.5
    params['t_0_par'] = t0par + 2400000.5
    params['u_0'] = u0_g
    params['t_E'] = tE_g
    params['pi_E_N'] = piEN_g
    params['pi_E_E'] = piEE_g

    # Then instantiate model and get lightcurve.
    my_model = mm.Model(params, coords=coords)

    if return_mag:
        mag_obs = my_model.get_lc(times=t_hjd, source_flux=1, blend_flux=0)
    else:
        mag_obs = my_model.get_magnification(t_hjd)

    return mag_obs


def get_phot_mulens_psbl(coords, t0_g, u0_g, tE_g, 
                         piEE_g, piEN_g, t0par, 
                         alpha_g, q, sep, t_hjd,
                         return_mag=True):
    """
    Get PSBL lightcurve from MulensModel, assuming an 
    unblended 22nd mag source. MulensModel uses the 
    geocentric projected frame, with Gould (tau-beta) 
    and lens-source conventions.
    """
    import MulensModel as mm

    # Set up parameter dictionary. 
    # t_0 and t_0_par need to be in HJD.
    params = {}
    params['t_0'] = t0_g + 2400000.5
    params['t_0_par'] = t0par + 2400000.5
    params['u_0'] = u0_g
    params['t_E'] = tE_g
    params['pi_E_N'] = piEN_g
    params['pi_E_E'] = piEE_g
    params['alpha'] = alpha_g
    params['s'] = sep
    params['q'] = q

    # Then instantiate model and get lightcurve.
    my_model = mm.Model(params, coords=coords)

    if return_mag:
        mag_obs = my_model.get_lc(times=t_hjd, source_flux=1, blend_flux=0)
    else:
        mag_obs = my_model.get_magnification(t_hjd)
    return mag_obs


def get_phot_bagle(ra, dec, t0_h, u0_h, 
                   tE_h, piEE_h, piEN_h, t_mjd,
                   return_mag=True):
    """
    Get lightcurve from BAGLE, assuming an unblended 
    22nd mag source. This BAGLE model uses the 
    heliocentric frame, with Lu (East-North) and
    source-lens conventions.
    """
    # Set up parameter dictionary.
    # t0 needs to be in MJD.
    params = {}
    params['raL'] = ra
    params['decL'] = dec
    params['t0'] = t0_h
    params['u0_amp'] = u0_h
    params['tE'] = tE_h
    params['piE_E'] = piEE_h
    params['piE_N'] = piEN_h
    params['b_sff'] = 1
    params['mag_src'] = 22
    
    # Then instantiate model and get lightcurve.
    mod = model.PSPL_Phot_Par_Param1(params['t0'], params['u0_amp'], 
                                     params['tE'],
                                     params['piE_E'], params['piE_N'],
                                     params['b_sff'], params['mag_src'],
                                     raL=params['raL'], decL=params['decL'])

    if return_mag:
        mag_obs = mod.get_photometry(t_mjd)
    else:
        mag_obs = mod.get_amplification(t_mjd)

    return mag_obs


def get_phot_bagle_psbl(ra, dec, t0_h, u0_h,
                        tE_h, piEE_h, piEN_h, 
                        alpha_h, q, sep, t_mjd,
                        return_mag=True):
    """
    Get PSBL lightcurve from BAGLE, assuming an unblended 
    22nd mag source. This BAGLE model uses the 
    heliocentric frame, with Lu (East-North) and
    source-lens conventions.
    """
    # Set up parameter dictionary.
    # t0 needs to be in MJD.
    params = {}
    params['raL'] = ra
    params['decL'] = dec
    params['t0'] = t0_h
    params['u0_amp'] = u0_h
    params['tE'] = tE_h
    params['piE_E'] = piEE_h
    params['piE_N'] = piEN_h
    params['q'] = q
    params['alpha'] = alpha_h
    params['sep'] = sep
    params['b_sff'] = 1
    params['mag_src'] = 22
    
    # Then instantiate model and get lightcurve.
    # FIXME notational consistency: alpha or phi? (or are they the same?)
    mod = model.PSBL_Phot_Par_Param1(params['t0'], params['u0_amp'], 
                                     params['tE'],
                                     params['piE_E'], params['piE_N'],
                                     params['q'], params['sep'], 
                                     params['alpha'],
                                     params['b_sff'], params['mag_src'],
                                     raL=params['raL'], decL=params['decL'])

    if return_mag:
        mag_obs = mod.get_photometry(t_mjd)
    else:
        mag_obs = mod.get_amplification(t_mjd)

    return mag_obs


def get_phot_bagle_geoproj(ra, dec, t0_h, u0_h, tE_h, 
                           piEE_h, piEN_h, t_mjd, t0par,
                           return_mag=True):
    """
    Get lightcurve from BAGLE, assuming an unblended 
    22nd mag source. This BAGLE model uses the    
    geocentric projected frame, with Gould (tau-beta) 
    and lens-source conventions.
    """
    # Set up parameter dictionary.
    # t0 and t0par need to be in MJD.
    params = {}
    params['raL'] = ra
    params['decL'] = dec
    params['t0'] = t0_h
    params['u0_amp'] = u0_h
    params['tE'] = tE_h
    params['piE_E'] = piEE_h
    params['piE_N'] = piEN_h
    params['b_sff'] = 1
    params['mag_src'] = 22
    params['t0par'] = t0par

    # Then instantiate model and get lightcurve.
    mod = model.PSPL_Phot_Par_Param1_geoproj(params['t0'], params['u0_amp'], 
                                             params['tE'],
                                             params['piE_E'], params['piE_N'],
                                             params['b_sff'], params['mag_src'],
                                             params['t0par'],
                                             raL=params['raL'], decL=params['decL'])
    if return_mag:
        mag_obs = mod.get_photometry(t_mjd)
    else:
        mag_obs = mod.get_amplification(t_mjd)

    return mag_obs


def test_bagle_mulens_psbl_phot_set():
    t_mjd = np.arange(57000 - 500, 57000 + 500, 0.1)

    print('set 1')
    test_bagle_to_mulens_psbl_phot(259.0, -29.0, t_mjd, 57000, 0.5, 300, 0.2, 0.1, 57100, 0.5, 90, 1.5)
#    test_bagle_to_mulens_psbl_phot(259.0, -29.0, t_mjd, 57000, 0.3, 50, 0.2, 0.1, 57000, 2, 339, 1.5)
#    test_bagle_to_mulens_psbl_phot(259.0, -29.0, t_mjd, 57000, 0.1, 300, 0.2, 0.1, 57100, 0.5, 90, 1.5)
#    test_bagle_to_mulens_psbl_phot(259.0, -29.0, t_mjd, 57000, 0.1, 50, 0.2, 0.1, 57000, 2, 339, 1.5)

    print('set 2')
#    test_mulens_to_bagle_psbl_phot(259, -29, t_mjd, 57067.49054573558, 0.6378670566069137, 
#                                   255.12120946554256, -0.19705897762298288, -0.10567761985484313, 
#                                   57100, 2.0, 88.36154573925313, 1.5)
#    test_mulens_to_bagle_psbl_phot(259.0, -29.0, t_mjd, 57000, 0.5, 300, 0.2, 0.1, 57100, 0.5, 90, 1.5)
#    test_mulens_to_bagle_psbl_phot(259.0, -29.0, t_mjd, 57000, 0.3, 50, 0.2, 0.1, 57000, 2, 339, 1.5)

def test_bagle_mulens_set(plot_lc=False, plot_conv=False, verbose=False):
    """
    Test BAGLE --> Mulens as well as Mulens --> BAGLE 
    conversions for all combos of u0/piEE/piEN sign,
    as well as three sets of t0par (<, =, and > t0).
    """
    t_mjd = np.arange(57000 - 500, 57000 + 500, 1)

    kwargs = {'plot_lc' : plot_lc, 'plot_conv' : plot_lc, 'verbose' : verbose}

    print('set 1')
    test_bagle_to_mulens(259.0, -29.0, t_mjd, 57000, 0.5, 300, 0.2, 0.1, 57100, **kwargs)
    test_bagle_to_mulens(259.0, -29.0, t_mjd, 57000, 0.5, 300, -0.2, 0.1, 57100, **kwargs)
    test_bagle_to_mulens(259.0, -29.0, t_mjd, 57000, 0.5, 300, 0.2, -0.1, 57100, **kwargs)
    test_bagle_to_mulens(259.0, -29.0, t_mjd, 57000, 0.5, 300, -0.2, -0.1, 57100, **kwargs)
    test_bagle_to_mulens(259.0, -29.0, t_mjd, 57000, -0.5, 300, 0.2, 0.1, 57100, **kwargs)
    test_bagle_to_mulens(259.0, -29.0, t_mjd, 57000, -0.5, 300, -0.2, 0.1, 57100, **kwargs)
    test_bagle_to_mulens(259.0, -29.0, t_mjd, 57000, -0.5, 300, 0.2, -0.1, 57100, **kwargs)
    test_bagle_to_mulens(259.0, -29.0, t_mjd, 57000, -0.5, 300, -0.2, -0.1, 57100, **kwargs)
    
    print('set 2')
    test_mulens_to_bagle(259.0, -29.0, t_mjd, 57000, 0.5, 300, 0.2, 0.1, 57100, **kwargs)
    test_mulens_to_bagle(259.0, -29.0, t_mjd, 57000, 0.5, 300, -0.2, 0.1, 57100, **kwargs)
    test_mulens_to_bagle(259.0, -29.0, t_mjd, 57000, 0.5, 300, 0.2, -0.1, 57100, **kwargs)
    test_mulens_to_bagle(259.0, -29.0, t_mjd, 57000, 0.5, 300, -0.2, -0.1, 57100, **kwargs)
    test_mulens_to_bagle(259.0, -29.0, t_mjd, 57000, -0.5, 300, 0.2, 0.1, 57100, **kwargs)
    test_mulens_to_bagle(259.0, -29.0, t_mjd, 57000, -0.5, 300, -0.2, 0.1, 57100, **kwargs)
    test_mulens_to_bagle(259.0, -29.0, t_mjd, 57000, -0.5, 300, 0.2, -0.1, 57100, **kwargs)
    test_mulens_to_bagle(259.0, -29.0, t_mjd, 57000, -0.5, 300, -0.2, -0.1, 57100, **kwargs)
    
    print('set 3')
    test_bagle_to_mulens(259.0, -29.0, t_mjd, 57000, 0.5, 300, 0.2, 0.1, 57000, **kwargs)
    test_bagle_to_mulens(259.0, -29.0, t_mjd, 57000, 0.5, 300, -0.2, 0.1, 57000, **kwargs)
    test_bagle_to_mulens(259.0, -29.0, t_mjd, 57000, 0.5, 300, 0.2, -0.1, 57000, **kwargs)
    test_bagle_to_mulens(259.0, -29.0, t_mjd, 57000, 0.5, 300, -0.2, -0.1, 57000, **kwargs)
    test_bagle_to_mulens(259.0, -29.0, t_mjd, 57000, -0.5, 300, 0.2, 0.1, 57000, **kwargs)
    test_bagle_to_mulens(259.0, -29.0, t_mjd, 57000, -0.5, 300, -0.2, 0.1, 57000, **kwargs)
    test_bagle_to_mulens(259.0, -29.0, t_mjd, 57000, -0.5, 300, 0.2, -0.1, 57000, **kwargs)
    test_bagle_to_mulens(259.0, -29.0, t_mjd, 57000, -0.5, 300, -0.2, -0.1, 57000, **kwargs)
    
    print('set 4')
    test_mulens_to_bagle(259.0, -29.0, t_mjd, 57000, 0.5, 300, 0.2, 0.1, 57000, **kwargs)
    test_mulens_to_bagle(259.0, -29.0, t_mjd, 57000, 0.5, 300, -0.2, 0.1, 57000, **kwargs)
    test_mulens_to_bagle(259.0, -29.0, t_mjd, 57000, 0.5, 300, 0.2, -0.1, 57000, **kwargs)
    test_mulens_to_bagle(259.0, -29.0, t_mjd, 57000, 0.5, 300, -0.2, -0.1, 57000, **kwargs)
    test_mulens_to_bagle(259.0, -29.0, t_mjd, 57000, -0.5, 300, 0.2, 0.1, 57000, **kwargs)
    test_mulens_to_bagle(259.0, -29.0, t_mjd, 57000, -0.5, 300, -0.2, 0.1, 57000, **kwargs)
    test_mulens_to_bagle(259.0, -29.0, t_mjd, 57000, -0.5, 300, 0.2, -0.1, 57000, **kwargs)
    test_mulens_to_bagle(259.0, -29.0, t_mjd, 57000, -0.5, 300, -0.2, -0.1, 57000, **kwargs)
    
    print('set 5')
    test_bagle_to_mulens(259.0, -29.0, t_mjd, 57000, 0.5, 300, 0.2, 0.1, 69900, **kwargs)
    test_bagle_to_mulens(259.0, -29.0, t_mjd, 57000, 0.5, 300, -0.2, 0.1, 69900, **kwargs)
    test_bagle_to_mulens(259.0, -29.0, t_mjd, 57000, 0.5, 300, 0.2, -0.1, 69900, **kwargs)
    test_bagle_to_mulens(259.0, -29.0, t_mjd, 57000, 0.5, 300, -0.2, -0.1, 69900, **kwargs)
    test_bagle_to_mulens(259.0, -29.0, t_mjd, 57000, -0.5, 300, 0.2, 0.1, 69900, **kwargs)
    test_bagle_to_mulens(259.0, -29.0, t_mjd, 57000, -0.5, 300, -0.2, 0.1, 69900, **kwargs)
    test_bagle_to_mulens(259.0, -29.0, t_mjd, 57000, -0.5, 300, 0.2, -0.1, 69900, **kwargs)
    test_bagle_to_mulens(259.0, -29.0, t_mjd, 57000, -0.5, 300, -0.2, -0.1, 69900, **kwargs)
    
    print('set 6')
    test_mulens_to_bagle(259.0, -29.0, t_mjd, 57000, 0.5, 300, 0.2, 0.1, 69900, **kwargs)
    test_mulens_to_bagle(259.0, -29.0, t_mjd, 57000, 0.5, 300, -0.2, 0.1, 69900, **kwargs)
    test_mulens_to_bagle(259.0, -29.0, t_mjd, 57000, 0.5, 300, 0.2, -0.1, 69900, **kwargs)
    test_mulens_to_bagle(259.0, -29.0, t_mjd, 57000, 0.5, 300, -0.2, -0.1, 69900, **kwargs)
    test_mulens_to_bagle(259.0, -29.0, t_mjd, 57000, -0.5, 300, 0.2, 0.1, 69900, **kwargs)
    test_mulens_to_bagle(259.0, -29.0, t_mjd, 57000, -0.5, 300, -0.2, 0.1, 69900, **kwargs)
    test_mulens_to_bagle(259.0, -29.0, t_mjd, 57000, -0.5, 300, 0.2, -0.1, 69900, **kwargs)
    test_mulens_to_bagle(259.0, -29.0, t_mjd, 57000, -0.5, 300, -0.2, -0.1, 69900, **kwargs)


def test_bagle_helio_geo_set(plot_lc=False, plot_conv=False, verbose=False):
    """
    Test BAGLE's helio --> geo as well as geo --> helio
    conversions for all combos of u0/piEE/piEN sign,
    as well as three sets of t0par (<, =, and > t0).
    """
    t_mjd = np.arange(57000 - 500, 57000 + 500, 1)

    kwargs = {'plot_lc' : plot_lc, 'plot_conv' : plot_conv, 'verbose' : verbose}

#    one example to test (make figure for notes).
#    test_bagle_helio_to_geo_phot(259.0, -29.0, t_mjd, 57000, 0.5, 300, 0.2, -0.1, 57000, **kwargs)
#    pdb.set_trace()

    print('set 1') 
    test_bagle_helio_to_geo_phot(259.0, -29.0, t_mjd, 57000, 0.5, 300, 0.2, 0.1, 57100, **kwargs)
    test_bagle_helio_to_geo_phot(259.0, -29.0, t_mjd, 57000, 0.5, 300, -0.2, 0.1, 57100, **kwargs)
    test_bagle_helio_to_geo_phot(259.0, -29.0, t_mjd, 57000, 0.5, 300, 0.2, -0.1, 57100, **kwargs)
    test_bagle_helio_to_geo_phot(259.0, -29.0, t_mjd, 57000, 0.5, 300, -0.2, -0.1, 57100, **kwargs)
    test_bagle_helio_to_geo_phot(259.0, -29.0, t_mjd, 57000, -0.5, 300, 0.2, 0.1, 57100, **kwargs)
    test_bagle_helio_to_geo_phot(259.0, -29.0, t_mjd, 57000, -0.5, 300, -0.2, 0.1, 57100, **kwargs)
    test_bagle_helio_to_geo_phot(259.0, -29.0, t_mjd, 57000, -0.5, 300, 0.2, -0.1, 57100, **kwargs)
    test_bagle_helio_to_geo_phot(259.0, -29.0, t_mjd, 57000, -0.5, 300, -0.2, -0.1, 57100, **kwargs)
    
    print('set 2')
    test_bagle_geo_to_helio_phot(259.0, -29.0, t_mjd, 57000, 0.5, 300, 0.2, 0.1, 57100, **kwargs)
    test_bagle_geo_to_helio_phot(259.0, -29.0, t_mjd, 57000, 0.5, 300, -0.2, 0.1, 57100, **kwargs)
    test_bagle_geo_to_helio_phot(259.0, -29.0, t_mjd, 57000, 0.5, 300, 0.2, -0.1, 57100, **kwargs)
    test_bagle_geo_to_helio_phot(259.0, -29.0, t_mjd, 57000, 0.5, 300, -0.2, -0.1, 57100, **kwargs)
    test_bagle_geo_to_helio_phot(259.0, -29.0, t_mjd, 57000, -0.5, 300, 0.2, 0.1, 57100, **kwargs)
    test_bagle_geo_to_helio_phot(259.0, -29.0, t_mjd, 57000, -0.5, 300, -0.2, 0.1, 57100, **kwargs)
    test_bagle_geo_to_helio_phot(259.0, -29.0, t_mjd, 57000, -0.5, 300, 0.2, -0.1, 57100, **kwargs)
    test_bagle_geo_to_helio_phot(259.0, -29.0, t_mjd, 57000, -0.5, 300, -0.2, -0.1, 57100, **kwargs)
    
    print('set 3')
    test_bagle_helio_to_geo_phot(259.0, -29.0, t_mjd, 57000, 0.5, 300, 0.2, 0.1, 57000, **kwargs)
    test_bagle_helio_to_geo_phot(259.0, -29.0, t_mjd, 57000, 0.5, 300, -0.2, 0.1, 57000, **kwargs)
    test_bagle_helio_to_geo_phot(259.0, -29.0, t_mjd, 57000, 0.5, 300, 0.2, -0.1, 57000, **kwargs)
    test_bagle_helio_to_geo_phot(259.0, -29.0, t_mjd, 57000, 0.5, 300, -0.2, -0.1, 57000, **kwargs)
    test_bagle_helio_to_geo_phot(259.0, -29.0, t_mjd, 57000, -0.5, 300, 0.2, 0.1, 57000, **kwargs)
    test_bagle_helio_to_geo_phot(259.0, -29.0, t_mjd, 57000, -0.5, 300, -0.2, 0.1, 57000, **kwargs)
    test_bagle_helio_to_geo_phot(259.0, -29.0, t_mjd, 57000, -0.5, 300, 0.2, -0.1, 57000, **kwargs)
    test_bagle_helio_to_geo_phot(259.0, -29.0, t_mjd, 57000, -0.5, 300, -0.2, -0.1, 57000, **kwargs)
    
    print('set 4')
    test_bagle_geo_to_helio_phot(259.0, -29.0, t_mjd, 57000, 0.5, 300, 0.2, 0.1, 57000, **kwargs)
    test_bagle_geo_to_helio_phot(259.0, -29.0, t_mjd, 57000, 0.5, 300, -0.2, 0.1, 57000, **kwargs)
    test_bagle_geo_to_helio_phot(259.0, -29.0, t_mjd, 57000, 0.5, 300, 0.2, -0.1, 57000, **kwargs)
    test_bagle_geo_to_helio_phot(259.0, -29.0, t_mjd, 57000, 0.5, 300, -0.2, -0.1, 57000, **kwargs)
    test_bagle_geo_to_helio_phot(259.0, -29.0, t_mjd, 57000, -0.5, 300, 0.2, 0.1, 57000, **kwargs)
    test_bagle_geo_to_helio_phot(259.0, -29.0, t_mjd, 57000, -0.5, 300, -0.2, 0.1, 57000, **kwargs)
    test_bagle_geo_to_helio_phot(259.0, -29.0, t_mjd, 57000, -0.5, 300, 0.2, -0.1, 57000, **kwargs)
    test_bagle_geo_to_helio_phot(259.0, -29.0, t_mjd, 57000, -0.5, 300, -0.2, -0.1, 57000, **kwargs)
    
    print('set 5')
    test_bagle_helio_to_geo_phot(259.0, -29.0, t_mjd, 57000, 0.5, 300, 0.2, 0.1, 69900, **kwargs)
    test_bagle_helio_to_geo_phot(259.0, -29.0, t_mjd, 57000, 0.5, 300, -0.2, 0.1, 69900, **kwargs)
    test_bagle_helio_to_geo_phot(259.0, -29.0, t_mjd, 57000, 0.5, 300, 0.2, -0.1, 69900, **kwargs)
    test_bagle_helio_to_geo_phot(259.0, -29.0, t_mjd, 57000, 0.5, 300, -0.2, -0.1, 69900, **kwargs)
    test_bagle_helio_to_geo_phot(259.0, -29.0, t_mjd, 57000, -0.5, 300, 0.2, 0.1, 69900, **kwargs)
    test_bagle_helio_to_geo_phot(259.0, -29.0, t_mjd, 57000, -0.5, 300, -0.2, 0.1, 69900, **kwargs)
    test_bagle_helio_to_geo_phot(259.0, -29.0, t_mjd, 57000, -0.5, 300, 0.2, -0.1, 69900, **kwargs)
    test_bagle_helio_to_geo_phot(259.0, -29.0, t_mjd, 57000, -0.5, 300, -0.2, -0.1, 69900, **kwargs)
    
    print('set 6')
    test_bagle_geo_to_helio_phot(259.0, -29.0, t_mjd, 57000, 0.5, 300, 0.2, 0.1, 69900, **kwargs)
    test_bagle_geo_to_helio_phot(259.0, -29.0, t_mjd, 57000, 0.5, 300, -0.2, 0.1, 69900, **kwargs)
    test_bagle_geo_to_helio_phot(259.0, -29.0, t_mjd, 57000, 0.5, 300, 0.2, -0.1, 69900, **kwargs)
    test_bagle_geo_to_helio_phot(259.0, -29.0, t_mjd, 57000, 0.5, 300, -0.2, -0.1, 69900, **kwargs)
    test_bagle_geo_to_helio_phot(259.0, -29.0, t_mjd, 57000, -0.5, 300, 0.2, 0.1, 69900, **kwargs)
    test_bagle_geo_to_helio_phot(259.0, -29.0, t_mjd, 57000, -0.5, 300, -0.2, 0.1, 69900, **kwargs)
    test_bagle_geo_to_helio_phot(259.0, -29.0, t_mjd, 57000, -0.5, 300, 0.2, -0.1, 69900, **kwargs)
    test_bagle_geo_to_helio_phot(259.0, -29.0, t_mjd, 57000, -0.5, 300, -0.2, -0.1, 69900, **kwargs)



################################################################################
###########  Stuff below is incomplete/wrong/not yet functional...  ############
################################################################################
def compare_geo_geo():
    t0_h, u0_h, tE_h, piEE_h, piEN_h = 57000, 0.5, 300, 0.2, 0.1

    t0par1 = 57050
    t0par2 = 56950

    t0_g1, u0_g1, tE_g1, piEE_g1, piEN_g1 = fc.convert_helio_geo_phot(ra, dec, t0_h, u0_h, 
                                                                      tE_h, piEE_h, piEN_h,
                                                                      t0par1, in_frame='helio',
                                                                      murel_in='SL', murel_out='LS',
                                                                      coord_in='EN', coord_out='tb')

    t0_g2, u0_g2, tE_g2, piEE_g2, piEN_g2 = fc.convert_helio_geo_phot(ra, dec, t0_h, u0_h, 
                                                                      tE_h, piEE_h, piEN_h,
                                                                      t0par2, in_frame='helio',
                                                                      murel_in='SL', murel_out='LS',
                                                                      coord_in='EN', coord_out='tb')

    mag_mulens1 = get_phot_mulens(coords, t0_g1, u0_g1, tE_g1, piEE_g1, piEN_g1, t0par1, t_hjd)
    mag_mulens2 = get_phot_mulens(coords, t0_g2, u0_g2, tE_g2, piEE_g2, piEN_g2, t0par2, t_hjd)
    mag_bagle = get_phot_bagle(ra, dec, t0_h, u0_h, tE_h, piEE_h, piEN_h, t_mjd)

    print(t0_g1, u0_g1, tE_g1, piEE_g1, piEN_g1, t0par1)
    print(t0_g2, u0_g2, tE_g2, piEE_g2, piEN_g2, t0par2)
    
    # For a formal test, require this to be smaller than some number.
    # x = np.sum(np.abs(mag_mulens - mag_bagle))

    fig, ax = plt.subplots(2, 1, sharex=True, num=3)
    plt.clf()
    fig, ax = plt.subplots(2, 1, sharex=True, num=3)
    ax[0].plot(t_mjd, mag_mulens1, 'o')
    ax[0].plot(t_mjd, mag_mulens2, 'o')
    ax[0].plot(t_mjd, mag_bagle, '.')
    ax[0].invert_yaxis()
    ax[1].plot(t_mjd, mag_mulens1 - mag_bagle, '.')
    ax[1].plot(t_mjd, mag_mulens2 - mag_bagle, '.')
    ax[0].set_ylabel('Mag')
    ax[1].set_ylabel('MM - Bagle')
    ax[1].set_xlabel('MJD')
    plt.show()
    plt.pause(1)
#    plt.close()

def compare_geo():
    t0_h, u0_h, tE_h, piEE_h, piEN_h = 57000, 0.5, 300, 0.2, 0.1

    t0par_arr = np.arange(57000 - 720, 57000 + 720, 1)
    t0_arr = np.zeros(len(t0par_arr))
    u0_arr = np.zeros(len(t0par_arr))
    tE_arr = np.zeros(len(t0par_arr))
    piEE_arr = np.zeros(len(t0par_arr))
    piEN_arr = np.zeros(len(t0par_arr))

    mag_bagle = get_phot_bagle(ra, dec, t0_h, u0_h, tE_h, piEE_h, piEN_h, t_mjd)

    fig, ax = plt.subplots(5, 1, sharex=True, num=3, figsize=(6,10))
    plt.clf()
    fig, ax = plt.subplots(5, 1, sharex=True, num=3, figsize=(6,10))
    plt.subplots_adjust(left=0.25, top=0.98, bottom=0.1)

    for ii, t0par in enumerate(t0par_arr):
        t0_g, u0_g, tE_g, piEE_g, piEN_g = fc.convert_helio_geo_phot(ra, dec, t0_h, u0_h, 
                                                                          tE_h, piEE_h, piEN_h,
                                                                          t0par, in_frame='helio',
                                                                          murel_in='SL', murel_out='LS',
                                                                          coord_in='EN', coord_out='tb')

        t0_arr[ii] = t0_g
        u0_arr[ii] = u0_g
        tE_arr[ii] = tE_g
        piEE_arr[ii] = piEE_g
        piEN_arr[ii] = piEN_g

        mag_mulens = get_phot_mulens(coords, t0_g, u0_g, tE_g, piEE_g, piEN_g, t0par, t_hjd)

#        print(np.sum(np.abs(mag_mulens - mag_bagle)))

    ax[0].plot(t0par_arr, t0_arr, 'k-', label='Geo projected')
    ax[1].plot(t0par_arr, u0_arr, 'k-')
    ax[2].plot(t0par_arr, tE_arr, 'k-')
    ax[3].plot(t0par_arr, piEE_arr, 'k-')
    ax[4].plot(t0par_arr, piEN_arr, 'k-')
    
    ax[0].axhline(y=t0_h, ls=':', color='b', label='Helio')
    ax[1].axhline(y=u0_h, ls=':', color='b')
    ax[2].axhline(y=tE_h, ls=':', color='b')
    ax[3].axhline(y=-1*piEE_h, ls=':', color='b')
    ax[4].axhline(y=-1*piEN_h, ls=':', color='b')
    
    ax[0].set_ylabel('$t_0$ (MJD)')
    ax[1].set_ylabel('$u_0$')
    ax[2].set_ylabel('$t_E$ (days)')
    ax[3].set_ylabel('$\pi_{E,E}$ (LS)')
    ax[4].set_ylabel('$\pi_{E,N}$ (LS)')
    ax[4].set_xlabel('$t_{0,par}$ (MJD)')

    ax[0].legend()
    plt.show()<|MERGE_RESOLUTION|>--- conflicted
+++ resolved
@@ -252,14 +252,11 @@
 def test_bagle_geo_to_helio_phot(ra, dec, t_mjd,
                                  t0_g, u0_g, tE_g, 
                                  piEE_g, piEN_g, 
-<<<<<<< HEAD
                                  t0par, 
                                  plot_conv=False,
                                  plot_lc=False,
                                  verbose=False):
-=======
-                                 t0par, plot=True):
->>>>>>> 256daa42
+
     """
     Test conversion from geocentric projected frame
     (using lens-source tau-beta convention) to
@@ -338,14 +335,10 @@
 def test_bagle_helio_to_geo_phot(ra, dec, t_mjd,
                                  t0_h, u0_h, tE_h, 
                                  piEE_h, piEN_h, 
-<<<<<<< HEAD
                                  t0par, 
                                  plot_conv=False,
                                  plot_lc=False,
                                  verbose=False):
-=======
-                                 t0par, plot=True):
->>>>>>> 256daa42
     """
     Test conversion from heliocentric frame (using 
     source-lens East-North convention) to geocentric 
@@ -411,11 +404,7 @@
         ax[1].set_ylabel('Geo proj - Helio')
         ax[1].set_xlabel('MJD')
         plt.show()
-<<<<<<< HEAD
         plt.pause(1)
-=======
-        plt.pause(0.5)
->>>>>>> 256daa42
 
     # Make sure that the conversion works by asserting
     # that the lightcurves are no more different than
@@ -483,14 +472,10 @@
 def test_bagle_to_mulens(ra, dec, t_mjd,
                          t0_h, u0_h, tE_h, 
                          piEE_h, piEN_h, 
-<<<<<<< HEAD
                          t0par, 
                          plot_conv=False,
                          plot_lc=False,
                          verbose=False):
-=======
-                         t0par, plot=True):
->>>>>>> 256daa42
     """
     Test conversion from heliocentric frame (using 
     source-lens East-North convention) in BAGLE to geocentric 
@@ -575,14 +560,10 @@
 def test_mulens_to_bagle(ra, dec, t_mjd,
                          t0_g, u0_g, tE_g, 
                          piEE_g, piEN_g, 
-<<<<<<< HEAD
                          t0par,
                          plot_conv=False,
                          plot_lc=False,
                          verbose=False):
-=======
-                         t0par, plot=True):
->>>>>>> 256daa42
     """
     Test conversion from geocentric projected frame (using 
     lens-source tau-beta convention) in MulensModel to 
