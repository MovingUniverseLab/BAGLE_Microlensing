import numpy as np
import pylab as plt
from scipy.signal import find_peaks
from astropy.io import fits
from astropy import constants as c
from astropy import units as u
from astropy.coordinates import SkyCoord, GCRS
from astropy.time import Time
from astropy.table import Table
import os

from bagle import parallax
from bagle import model
from bagle import model_fitter
from bagle import frame_convert as fc
from bagle.fake_data import *
from bagle import frame_convert
import time
import pdb
import pytest
import inspect, sys

from astropy.time import Time
from astropy.coordinates import solar_system_ephemeris, EarthLocation, spherical_to_cartesian, cartesian_to_spherical
from astropy.coordinates import get_body_barycentric, get_body, get_moon, get_body_barycentric_posvel

# Always generate the same fake data.
np.random.seed(0)

def test_PSPL_other(plot=False):
    mL = 10.0  # msun
    t0 = 57000.00
    xS0 = np.array([0.000, 0.000])
    # beta = -0.4 # mas
    beta = 1.4  # mas
    muS = np.array([8.0, 0.0])
    # muL = np.array([-7.0, 0.00])
    muL = np.array([0.00, 0.00])
    dL = 4000.0
    dS = 8000.0
    b_sff = 1.0
    mag_src = 19.0

    run_test_PSPL(mL, t0, xS0, beta, muS, muL, dL, dS, b_sff, mag_src,
                  outdir='tests/test_pspl_other/', plot=plot)

    return


def test_PSPL_belokurov(plot=False):
    # Scenario from Belokurov and Evans 2002 (Figure 1)
    # Note that this isn't a direct comparison; because we don't have parallax.
    mL = 0.5  # msun
    t0 = 57160.00
    xS0 = np.array([0.000, 0.000])
    beta = -7.41  # mas
    muS = np.array([-2.0, 7.0])
    muL = np.array([90.00, -24.71])
    dL = 150.0
    dS = 1500.0
    b_sff = 1.0
    mag_src = 19.0

    run_test_PSPL(mL, t0, xS0, beta, muS, muL, dL, dS, b_sff, mag_src,
                  outdir='tests/test_pspl_belokurov/', plot=plot)

    return


def run_test_PSPL(mL, t0, xS0, beta, muS, muL, dL, dS, b_sff, mag_src,
                  outdir='', plot=False):
    if (outdir != '') and (outdir != None):
        os.makedirs(outdir, exist_ok=True)

    pspl = model.PSPL_PhotAstrom_noPar_Param1(mL,
                                              t0,
                                              beta,
                                              dL,
                                              dL / dS,
                                              xS0[0],
                                              xS0[1],
                                              muL[0],
                                              muL[1],
                                              muS[0],
                                              muS[1],
                                              [b_sff],
                                              [mag_src])

    assert pspl.t0 == t0
    assert pspl.beta == beta
    assert pspl.dL == dL
    assert pspl.xS0[0] == xS0[0]
    assert pspl.xS0[1] == xS0[1]
    assert pspl.muL[0] == muL[0]
    assert pspl.muL[1] == muL[1]
    assert pspl.muS[0] == muS[0]
    assert pspl.muS[1] == muS[1]
    assert pspl.b_sff[0] == b_sff
    assert pspl.mag_src[0] == mag_src

    if plot:
        t = np.arange(t0 - 3000, t0 + 3000, 1)
        dt = t - pspl.t0

        A = pspl.get_amplification(t)
        shift = pspl.get_centroid_shift(t)
        shift_amp = np.linalg.norm(shift, axis=1)

        # Plot the amplification
        plt.figure(1)
        plt.clf()
        plt.plot(dt, 2.5 * np.log10(A), 'k.')
        plt.xlabel('t - t0 (MJD)')
        plt.ylabel('2.5 * log(A)')
        plt.savefig(outdir + 'amp_v_time.png')

        # Plot the positions of everything
        lens_pos = pspl.xL0 + np.outer(dt / model.days_per_year, pspl.muL) * 1e-3
        srce_pos = pspl.xS0 + np.outer(dt / model.days_per_year, pspl.muS) * 1e-3
        imag_pos = srce_pos + (shift * 1e-3)

        plt.figure(2)
        plt.clf()
        plt.plot(lens_pos[:, 0], lens_pos[:, 1], 'r--', mfc='none', mec='red')
        plt.plot(srce_pos[:, 0], srce_pos[:, 1], 'b--', mfc='none', mec='blue')
        plt.plot(imag_pos[:, 0], imag_pos[:, 1], 'b-')
        lim = 0.005
        plt.xlim(lim, -lim)  # arcsec
        plt.ylim(-lim, lim)
        plt.xlabel('dRA (arcsec)')
        plt.ylabel('dDec (arcsec)')
        plt.title('Zoomed-in')
        plt.savefig(outdir + 'on_sky_zoomed.png')

        plt.figure(3)
        plt.clf()
        plt.plot(lens_pos[:, 0], lens_pos[:, 1], 'r--', mfc='none', mec='red')
        plt.plot(srce_pos[:, 0], srce_pos[:, 1], 'b--', mfc='none', mec='blue')
        plt.plot(imag_pos[:, 0], imag_pos[:, 1], 'b-')
        lim = 0.05
        plt.xlim(lim, -lim)  # arcsec
        plt.ylim(-lim, lim)
        plt.xlabel('dRA (arcsec)')
        plt.ylabel('dDec (arcsec)')
        plt.title('Zoomed-out')
        plt.savefig(outdir + 'on_sky.png')

        plt.figure(4)
        plt.clf()
        plt.plot(dt, shift_amp)
        plt.xlabel('t - t0 (MJD)')
        plt.ylabel('Astrometric Shift (mas)')
        plt.savefig(outdir + 'shift_amp_v_t.png')

        plt.figure(5)
        plt.clf()
        plt.plot(shift[:, 0], shift[:, 1])
        plt.gca().invert_xaxis()
        plt.xlabel('RA Shift (mas)')
        plt.ylabel('Dec Shift (mas)')
        plt.xlim(1.5, -1.5)
        plt.ylim(-0.5, 2.5)
        plt.savefig(outdir + 'shift_on_sky.png')

        plt.close(6)
        f, (ax1, ax2, ax3) = plt.subplots(3, sharex=True)
        f.subplots_adjust(hspace=0)
        ax1.plot(dt / pspl.tE, shift[:, 0] / pspl.thetaE_amp, 'k-')
        ax2.plot(dt / pspl.tE, shift[:, 1] / pspl.thetaE_amp, 'k-')
        ax3.plot(dt / pspl.tE, shift_amp / pspl.thetaE_amp, 'k-')
        ax3.set_xlabel('(t - t0) / tE)')
        ax1.set_ylabel(r'dX / $\theta_E$')
        ax2.set_ylabel(r'dY / $\theta_E$')
        ax3.set_ylabel(r'dT / $\theta_E$')
        ax1.set_ylim(-0.4, 0.4)
        ax2.set_ylim(-0.4, 0.4)
        ax3.set_ylim(0, 0.4)
        plt.savefig(outdir + 'shift_v_t.png')

        print('Einstein radius: ', pspl.thetaE_amp)
        print('Einstein crossing time: ', pspl.tE)

    return pspl


def compare_pspl_parallax_belokurov():
    outdir = 'tests/test_pspl_parallax_belokurov/'
    dim_ang = u.dimensionless_angles()

    # Scenario from Belokurov and Evans 2002 (Figure 1)
    # Parameters specified in the paper: 
    mL = 0.5 * u.M_sun
    dL = 150.0 * u.pc
    dS = 1500.0 * u.pc
    vL = 70 * u.km / u.s  # assuming this is \tilde{v}
    u0 = 0.303  # Einstein radii

    # Parameters we calculate from above or guess.
    # raL = 17.5 * 15.0  # in decimal degrees
    # decL = -30.0
    raL = 10.5 * 15.0  # in decimal degrees
    decL = 20.0
    imag = 19.0
    muS = np.array([-1.75, 6.0])  # Measured from Figure 1
    # muL = (vL / dL).to(u.mas/u.yr, equivalencies=dim_ang)  # mas/yr
    muRelAmp = (vL / dL).to(u.mas / u.yr, equivalencies=dim_ang)
    # Note this is in the literature convention of muRel = muL - muS.
    # We typically use the opposite.
    muL = np.array(
        [((muRelAmp.value ** 2 - muS[1] ** 2) ** 0.5 + muS[0]), 0.0])
    # muL = np.array([-muL.value, 0.0])
    # muL = np.array([-muL.value, 0.0])

    thetaE = ((4.0 * c.G * mL / c.c ** 2) * ((1. / dL) - (1. / dS))) ** 0.5
    thetaE = thetaE.to(u.mas, equivalencies=dim_ang)  # mas
    xS0amp = u0 * thetaE  # in mas
    xS0 = (muL / np.linalg.norm(muL))[::-1] * xS0amp
    xS0 = np.array([0.0, 0.0]) * u.mas
    # xS0_E = -0.5
    # xS0 = np.array([xS0_E, -(1.0**2 - xS0_E**2)**0.5])  * xS0amp

    piRel = (u.AU / dL) - (u.AU / dS)
    piRel = piRel.to(u.mas, equivalencies=dim_ang)

    # vtilde = 1 * u.AU / (piE * tE)
    # vtilde = 1 * u.AU / (piE * (thetaE / muRel))
    # vtilde = 1 * u.AU * muRel / (piE * thetaE)
    # vtilde = 1 * u.AU * muRel / ((piRel / thetaE) * thetaE)
    # vtilde = 1 * u.AU * muRel / piRel
    # muRelAmp = vtilde * piRel / (1 * u.AU)
    # muRel = muL - muS
    # muRelAmp = vL * piRel / u.AU
    muRelAmp = muRelAmp.to(u.mas / u.yr)
    muRel = muL - muS  # opposite sign to our convention

    print('mu_rel = [{0:4.2f}, {1:4.2f}] (opposite to our convention)'.format(muRel[0], muRel[1]))
    print('mu_rel_amp = {0:4.2f}'.format(muRelAmp))
    print('mu_rel_amp = {0:4.2f}'.format(np.linalg.norm(muRel)))
    print('v_tilde =  {0:4.2f}'.format(
        (muRelAmp * dL).to(u.km / u.s, equivalencies=dim_ang)))
    print('mu_L =  [{0:4.2f}, {1:4.2f}], '.format(muL[0], muL[1]))
    print('mu_S =  [{0:4.2f}, {1:4.2f}], '.format(muS[0], muS[1]))
    print('thetaE = {0:4.2f}'.format(thetaE))
    print('piRel = {0:4.2f}'.format(piRel))
    print('xS0amp = {0:4.2f}'.format(xS0amp))
    print('xS0 =   [{0:4.2f}, {1:4.2f}], '.format(xS0[0], xS0[1]))

    beta = -xS0amp  # mas
    # t0 = 57160.00  # MJD
    t0 = 57290.00  # MJD
    # muS = np.array([-2.0, 7.0])
    # muL = np.array([90.00, -24.71])

    # Convert out of astropy units
    mL = mL.value
    xS0 = xS0.value / 1e3
    beta = beta.value
    dL = dL.value
    dS = dS.value
    # muL = np.array([0, 0])
    b_sff = 1.0

    run_test_pspl_parallax(raL, decL, mL, t0, xS0, beta, muS, muL, dL, dS,
                           b_sff, imag, outdir='tests/test_pspl_parallax_belokurov/')

    # Modify some axis limits to match the published figure.
    plt.figure(2)
    plt.gca().set_aspect('auto')
    plt.arrow(1, 10, muL[0] / 50.0, muL[1] / 50.0, head_width=0.8,
              head_length=0.5, color='black')
    plt.arrow(1, 10, muS[0] / 3.0, muS[1] / 3.0, head_width=0.3, head_length=1,
              color='blue')
    plt.text(3.5, 7, r'$\mu_L$ = {0:.1f} mas/yr'.format(np.linalg.norm(muL)),
             color='black', fontsize=12)
    plt.text(0, 12, r'$\mu_S$ = {0:.1f} mas/yr'.format(np.linalg.norm(muS)),
             color='blue', fontsize=12)

    plt.gcf().set_size_inches(8, 5)
    plt.subplots_adjust(bottom=0.2)
    plt.ylim(-16, 16)
    plt.xlim(4, -4)
    plt.xlabel(r'$\Delta \alpha^*$ (mas)')
    plt.ylabel(r'$\Delta \delta$ (mas)')
    plt.legend(loc='lower right', fontsize=12)
    plt.savefig(outdir + 'pspl_parallax_belokurov.png')

    return


def compare_pspl_parallax_han2000():
    # Scenario from Han+ 2000 (Figure 1)
    raL = 80.89375  # LMC R.A.
    decL = -69.75611  # LMC Dec.
    mL = 0.5  # msun
    dL = 10000.0
    dS = 50000.0
    xS0 = np.array([0.000, 0.0001])  # arcsec?

    tE = 100.0  # days
    u0amp = 0.2
    inv_dist_diff = (1.0 / (dL * u.pc)) - (1.0 / (dS * u.pc))
    thetaE = u.rad * np.sqrt(
        (4.0 * c.G * mL * u.M_sun / c.c ** 2) * inv_dist_diff)
    thetaE_amp = thetaE.to('mas').value  # mas

    muRelAmp = thetaE_amp / (tE / 365.25)

    print(thetaE_amp, muRelAmp)

    beta = -u0amp * thetaE_amp  # mas
    muS = np.array([muRelAmp / 2 ** 0.5, -muRelAmp / 2 ** 0.5])
    muL = np.array([0.0, 0.0])
    t0 = 57190.00  # ??
    b_sff = 1.0
    imag = 19.0

    run_test_pspl_parallax(raL, decL, mL, t0, xS0, beta, muS, muL, dL, dS,
                           b_sff, imag, outdir='tests/test_pspl_parallax_han2000/')

    return


def compare_pspl_parallax_bulge1():
    # Scenario from Belokurov and Evans 2002 (Figure 1)
    raL = 17.5 * 15.0  # in degrees
    decL = -30.0
    mL = 10.0  # msun
    t0 = 57650.0
    xS0 = np.array([0.000, 0.000])
    beta = 3.0  # mas
    muS = np.array([-4.0, -4.0])
    muL = np.array([-6.0, -10.0])
    dL = 3000.0
    dS = 6000.0
    b_sff = 1.0
    imag = 19.0

    run_test_pspl_parallax(raL, decL, mL, t0, xS0, beta, muS, muL, dL, dS,
                           b_sff, imag, outdir='tests/test_pspl_par_bulge1/')

    return


def run_test_pspl_parallax(raL, decL, mL, t0, xS0, beta, muS, muL, dL, dS,
                           b_sff, mag_src, outdir=''):
    if (outdir != '') and (outdir != None):
        os.makedirs(outdir, exist_ok=True)

    # No parallax
    pspl_n = model.PSPL_PhotAstrom_noPar_Param1(mL,
                                                t0,
                                                beta,
                                                dL,
                                                dL / dS,
                                                xS0[0],
                                                xS0[1],
                                                muL[0],
                                                muL[1],
                                                muS[0],
                                                muS[1],
                                                [b_sff],
                                                [mag_src])
    print('pspl_n.u0', pspl_n.u0)
    print('pspl_n.muS', pspl_n.muS)
    print('pspl_n.u0_hat', pspl_n.u0_hat)
    print('pspl_n.thetaE_hat', pspl_n.thetaE_hat)

    # With parallax
    pspl_p = model.PSPL_PhotAstrom_Par_Param1(mL,
                                              t0,
                                              beta,
                                              dL,
                                              dL / dS,
                                              xS0[0],
                                              xS0[1],
                                              muL[0],
                                              muL[1],
                                              muS[0],
                                              muS[1],
                                              [b_sff],
                                              [mag_src],
                                              raL=raL,
                                              decL=decL)

    t = np.arange(t0 - 1000, t0 + 1000, 1)
    dt = t - pspl_n.t0

    A_n = pspl_n.get_amplification(t)
    A_p = pspl_p.get_amplification(t)

    xS_n = pspl_n.get_astrometry(t)
    xS_p_unlens = pspl_p.get_astrometry_unlensed(t)
    xS_p_lensed = pspl_p.get_astrometry(t)
    xL_p = pspl_p.get_lens_astrometry(t)

    # Plot the amplification
    fig1 = plt.figure(1)
    plt.clf()
    f1_1 = fig1.add_axes((0.20, 0.3, 0.75, 0.6))
    plt.plot(dt, 2.5 * np.log10(A_n), 'b-', label='No parallax')
    plt.plot(dt, 2.5 * np.log10(A_p), 'r-', label='Parallax')
    plt.legend(fontsize=10)
    plt.ylabel('2.5 * log(A)')
    f1_1.set_xticklabels([])

    f2_1 = fig1.add_axes((0.20, 0.1, 0.75, 0.2))
    plt.plot(dt, 2.5 * (np.log10(A_p) - np.log10(A_n)), 'k-',
             label='Par - No par')
    plt.axhline(0, linestyle='--', color='k')
    plt.legend(fontsize=10)
    plt.ylabel('Diff')
    plt.xlabel('t - t0 (MJD)')

    plt.savefig(outdir + 'amp_v_time.png')
    print("save to " + outdir)

    # Plot the positions of everything
    fig2 = plt.figure(2)
    plt.clf()
    plt.plot(xS_n[:, 0] * 1e3, xS_n[:, 1] * 1e3, 'r--',
             mfc='none', mec='red', label='Src, No parallax model')
    plt.plot(xS_p_unlens[:, 0] * 1e3, xS_p_unlens[:, 1] * 1e3, 'b--',
             mfc='none', mec='blue',
             label='Src, Parallax model, unlensed')
    plt.plot(xL_p[:, 0] * 1e3, xL_p[:, 1] * 1e3, 'k--',
             mfc='none', mec='grey', label='Lens')
    plt.plot(xS_p_lensed[:, 0] * 1e3, xS_p_lensed[:, 1] * 1e3, 'b-',
             label='Src, Parallax model, lensed')
    plt.legend(fontsize=10)
    plt.gca().invert_xaxis()
    plt.xlabel('R.A. (mas)')
    plt.ylabel('Dec. (mas)')
    plt.axis('equal')
    lim = 20
    print('LIM = ', lim)
    # plt.xlim(lim, -lim) # arcsec
    # plt.ylim(-lim, lim)
    # plt.axis('tight')
    # plt.xlim(0.7, -0.7)
    # plt.ylim(-0.7, 0.7)
    plt.savefig(outdir + 'on_sky.png')

    # Check just the astrometric shift part.
    shift_n = pspl_n.get_centroid_shift(t)  # mas
    shift_p = (xS_p_lensed - xS_p_unlens) * 1e3  # mas
    shift_n_amp = np.linalg.norm(shift_n, axis=1)
    shift_p_amp = np.linalg.norm(shift_p, axis=1)

    fig3 = plt.figure(3)
    plt.clf()
    f1_3 = fig3.add_axes((0.20, 0.3, 0.75, 0.6))
    plt.plot(dt, shift_n_amp, 'r--', label='No parallax model')
    plt.plot(dt, shift_p_amp, 'b--', label='Parallax model')
    plt.ylabel('Astrometric Shift (mas)')
    plt.legend(fontsize=10)
    f1_3.set_xticklabels([])

    f2_3 = fig3.add_axes((0.20, 0.1, 0.75, 0.2))
    plt.plot(dt, shift_p_amp - shift_n_amp, 'k-', label='Par - No par')
    plt.legend(fontsize=10)
    plt.axhline(0, linestyle='--', color='k')
    plt.ylabel('Diff (mas)')
    plt.xlabel('t - t0 (MJD)')

    plt.savefig(outdir + 'shift_amp_v_t.png')

    fig4 = plt.figure(4)
    plt.clf()
    plt.plot(shift_n[:, 0], shift_n[:, 1], 'r-', label='No parallax')
    plt.plot(shift_p[:, 0], shift_p[:, 1], 'b-', label='Parallax')
    plt.axhline(0, linestyle='--')
    plt.axvline(0, linestyle='--')
    plt.gca().invert_xaxis()
    plt.legend(fontsize=10)
    plt.xlabel('Shift RA (mas)')
    plt.ylabel('Shift Dec (mas)')
    plt.axis('equal')
    plt.savefig(outdir + 'shift_on_sky.png')

    print('Einstein radius: ', pspl_n.thetaE_amp, pspl_p.thetaE_amp)
    print('Einstein crossing time: ', pspl_n.tE, pspl_n.tE)

    return


def compare_pspl_parallax_paczynski1998(t0=57000):
    """
    I can't quite get this one to match!!! Why not? Maybe they kept in the parallax of the source?
    i.e. just removed proper motions. 
    """

    outdir = 'tests/test_pspl_parallax_paczynski1998/'
    if (outdir != '') and (outdir != None):
        os.makedirs(outdir, exist_ok=True)

    # Scenarios from Paczynski 1998
    raL = 80.89375  # LMC R.A.
    raL = 240.0  # LMC R.A.
    # decL = -69.75611 # LMC Dec.
    decL = -71.74  # LMC Dec. This is the sin \beta = -0.99 where \beta =
    mL = 0.3  # msun
    # t0 = 57000.00
    xS0 = np.array([0.000, 0.088e-3])  # arcsec
    beta = 0.088  # mas
    # muS = np.array([-3.18, -0.28])
    # muL = np.array([0.0, 0.0])
    muS = np.array([-4.18, -0.28])
    muL = np.array([0.0, 0.0])
    # muS = np.array([-2.4, -0.00000001])
    # muL = np.array([0.0, 0.0])
    dL = 10e3  # 10 kpc
    dS = 50e3  # 50 kpc in LMC
    b_sff = 1.0
    mag_src = 19.0

    # No parallax
    pspl_n = model.PSPL_PhotAstrom_noPar_Param1(mL,
                                                t0,
                                                beta,
                                                dL,
                                                dL / dS,
                                                xS0[0],
                                                xS0[1],
                                                muL[0],
                                                muL[1],
                                                muS[0],
                                                muS[1],
                                                [b_sff],
                                                [mag_src])
    print('pspl_n.u0', pspl_n.u0)
    print('pspl_n.muS', pspl_n.muS)
    print('pspl_n.u0_hat', pspl_n.u0_hat)
    print('pspl_n.thetaE_hat', pspl_n.thetaE_hat)

    # With parallax
    pspl_p = model.PSPL_PhotAstrom_Par_Param1(mL,
                                              t0,
                                              beta,
                                              dL,
                                              dL / dS,
                                              xS0[0],
                                              xS0[1],
                                              muL[0],
                                              muL[1],
                                              muS[0],
                                              muS[1],
                                              [b_sff],
                                              [mag_src],
                                              raL=raL,
                                              decL=decL)
    print('pspl_p.u0', pspl_p.u0)
    print('pspl_p.muS', pspl_p.muS)
    print('pspl_p.u0_hat', pspl_p.u0_hat)
    print('pspl_p.thetaE_hat', pspl_p.thetaE_hat)

    # t = np.arange(56000, 58000, 1)
    t = np.arange(t0 - 500, t0 + 500, 1)
    dt = t - pspl_n.t0

    A_n = pspl_n.get_amplification(t)
    A_p = pspl_p.get_amplification(t)

    xS_n = pspl_n.get_astrometry(t)
    xS_p_unlens = pspl_p.get_astrometry_unlensed(t)
    xS_p_lensed = pspl_p.get_astrometry(t)
    xL_p_unlens = pspl_p.get_lens_astrometry(t)

    thetaS = (xS_p_unlens - xL_p_unlens) * 1e3  # mas
    u = thetaS / pspl_p.tE
    thetaS_lensed = (xS_p_lensed - xL_p_unlens) * 1e3  # mas

    shift_n = pspl_n.get_centroid_shift(t)  # mas
    shift_p = (xS_p_lensed - xS_p_unlens) * 1e3  # mas
    shift_n_amp = np.linalg.norm(shift_n, axis=1)
    shift_p_amp = np.linalg.norm(shift_p, axis=1)

    # Plot the amplification
    fig1 = plt.figure(1)
    plt.clf()
    f1_1 = fig1.add_axes((0.1, 0.3, 0.8, 0.6))
    plt.plot(dt, 2.5 * np.log10(A_n), 'b-', label='No parallax')
    plt.plot(dt, 2.5 * np.log10(A_p), 'r-', label='Parallax')
    plt.legend()
    plt.ylabel('2.5 * log(A)')
    f1_1.set_xticklabels([])

    f2_1 = fig1.add_axes((0.1, 0.1, 0.8, 0.2))
    plt.plot(dt, 2.5 * (np.log10(A_p) - np.log10(A_n)), 'k-',
             label='Par - No par')
    plt.axhline(0, linestyle='--', color='k')
    plt.legend()
    plt.ylabel('Diff')
    plt.xlabel('t - t0 (MJD)')

    idx = np.argmin(np.abs(t - t0))

    plt.savefig(outdir + 'fig1.png')

    # Plot the positions of everything
    fig2 = plt.figure(2)
    plt.clf()
    plt.plot(xS_n[:, 0], xS_n[:, 1], 'r--', mfc='none', mec='red',
             label='No parallax model')
    plt.plot(xS_p_unlens[:, 0], xS_p_unlens[:, 1], 'b--', mfc='blue',
             mec='blue',
             label='Parallax model, unlensed')
    plt.plot(xS_p_lensed[:, 0], xS_p_lensed[:, 1], 'b-',
             label='Parallax model, lensed')
    plt.plot(xL_p_unlens[:, 0], xL_p_unlens[:, 1], 'g--', mfc='none',
             mec='green',
             label='Parallax model, Lens')
    plt.plot(xS_n[idx, 0], xS_n[idx, 1], 'rx')
    plt.plot(xS_p_unlens[idx, 0], xS_p_unlens[idx, 1], 'bx')
    plt.plot(xS_p_lensed[idx, 0], xS_p_lensed[idx, 1], 'bx')
    plt.plot(xL_p_unlens[idx, 0], xL_p_unlens[idx, 1], 'gx')
    plt.legend()
    plt.gca().invert_xaxis()
    # lim = 0.05
    # plt.xlim(lim, -lim) # arcsec
    # plt.ylim(-lim, lim)
    # plt.xlim(0.006, -0.006) # arcsec
    # plt.ylim(-0.02, 0.02)
    plt.xlabel('R.A. (")')
    plt.ylabel('Dec. (")')

    plt.savefig(outdir + 'fig2.png')

    # Check just the astrometric shift part.
    fig3 = plt.figure(3)
    plt.clf()
    f1_3 = fig3.add_axes((0.2, 0.3, 0.7, 0.6))
    plt.plot(dt, shift_n_amp, 'r--', label='No parallax model')
    plt.plot(dt, shift_p_amp, 'b--', label='Parallax model')
    plt.legend(fontsize=10)
    plt.ylabel('Astrometric Shift (mas)')
    f1_3.set_xticklabels([])

    f2_3 = fig3.add_axes((0.2, 0.1, 0.7, 0.2))
    plt.plot(dt, shift_p_amp - shift_n_amp, 'k-', label='Par - No par')
    plt.legend()
    plt.axhline(0, linestyle='--', color='k')
    plt.xlabel('t - t0 (MJD)')
    plt.ylabel('Res.')

    plt.savefig(outdir + 'fig3.png')

    fig4 = plt.figure(4)
    plt.clf()
    plt.plot(shift_n[:, 0], shift_n[:, 1], 'r-', label='No parallax')
    plt.plot(shift_p[:, 0], shift_p[:, 1], 'b-', label='Parallax')
    plt.axhline(0, linestyle='--')
    plt.axvline(0, linestyle='--')
    plt.gca().invert_xaxis()
    plt.legend(loc='upper left')
    plt.xlabel('Shift RA (mas)')
    plt.ylabel('Shift Dec (mas)')
    plt.axis('equal')

    plt.savefig(outdir + 'fig4.png')

    plt.figure(5)
    plt.clf()
    plt.plot(thetaS[:, 0], shift_p[:, 0], 'r-', label='RA')
    plt.plot(thetaS[:, 1], shift_p[:, 1], 'b-', label='Dec')
    plt.xlabel('thetaS (")')
    plt.ylabel('Shift (mas)')

    plt.savefig(outdir + 'fig5.png')

    plt.figure(6)
    plt.clf()
    plt.plot(thetaS[:, 0], thetaS[:, 1], 'r-', label='Unlensed')
    plt.plot(thetaS_lensed[:, 0], thetaS_lensed[:, 1], 'b-', label='Lensed')
    plt.axvline(0, linestyle='--', color='k')
    plt.legend()
    plt.xlabel('thetaS_E (")')
    plt.ylabel('thetaS_N (")')

    plt.savefig(outdir + 'fig6.png')

    print('Einstein radius: ', pspl_n.thetaE_amp, pspl_p.thetaE_amp)
    print('Einstein crossing time: ', pspl_n.tE, pspl_n.tE)

    return


def compare_pspl_parallax_boden1998(t0=57000):
    """
    I can get this one to match Figure 6 of Boden et al. 1998.
    """

    # Scenarios from Paczynski 1998
    raL = 80.89375  # LMC R.A.
    decL = -71.74  # LMC Dec. This is the sin \beta = -0.99 where \beta =
    mL = 0.1  # msun
    xS0 = np.array([0.000, 0.088e-3])  # arcsec
    beta = -0.16  # mas  same as p=0.4
    muS = np.array([-2.0, 1.5])
    muL = np.array([0.0, 0.0])
    dL = 8e3  # 10 kpc
    dS = 50e3  # 50 kpc in LMC
    b_sff = 1.0
    mag_src = 19.0

    # No parallax
    pspl_n = model.PSPL_PhotAstrom_noPar_Param1(mL,
                                                t0,
                                                beta,
                                                dL,
                                                dL / dS,
                                                xS0[0],
                                                xS0[1],
                                                muL[0],
                                                muL[1],
                                                muS[0],
                                                muS[1],
                                                [b_sff],
                                                [mag_src])
    print('pspl_n.u0', pspl_n.u0)
    print('pspl_n.muS', pspl_n.muS)
    print('pspl_n.u0_hat', pspl_n.u0_hat)
    print('pspl_n.thetaE_hat', pspl_n.thetaE_hat)

    # With parallax
    pspl_p = model.PSPL_PhotAstrom_Par_Param1(mL,
                                              t0,
                                              beta,
                                              dL,
                                              dL / dS,
                                              xS0[0],
                                              xS0[1],
                                              muL[0],
                                              muL[1],
                                              muS[0],
                                              muS[1],
                                              [b_sff],
                                              [mag_src],
                                              raL=raL,
                                              decL=decL)
    print('pspl_p.u0', pspl_p.u0)
    print('pspl_p.muS', pspl_p.muS)
    print('pspl_p.u0_hat', pspl_p.u0_hat)
    print('pspl_p.thetaE_hat', pspl_p.thetaE_hat)

    # t = np.arange(56000, 58000, 1)
    t = np.arange(t0 - 500, t0 + 500, 1)
    dt = t - pspl_n.t0

    A_n = pspl_n.get_amplification(t)
    A_p = pspl_p.get_amplification(t)

    xS_n = pspl_n.get_astrometry(t)
    xS_p_unlens = pspl_p.get_astrometry_unlensed(t)
    xS_p_lensed = pspl_p.get_astrometry(t)
    xL_p_unlens = pspl_p.get_lens_astrometry(t)

    thetaS = (xS_p_unlens - xL_p_unlens) * 1e3  # mas
    u = thetaS / pspl_p.tE
    thetaS_lensed = (xS_p_lensed - xL_p_unlens) * 1e3  # mas

    shift_n = pspl_n.get_centroid_shift(t)  # mas
    shift_p = (xS_p_lensed - xS_p_unlens) * 1e3  # mas
    shift_n_amp = np.linalg.norm(shift_n, axis=1)
    shift_p_amp = np.linalg.norm(shift_p, axis=1)

    # Plot the amplification
    fig1 = plt.figure(1)
    plt.clf()
    f1_1 = fig1.add_axes((0.1, 0.3, 0.8, 0.6))
    plt.plot(dt, 2.5 * np.log10(A_n), 'b-', label='No parallax')
    plt.plot(dt, 2.5 * np.log10(A_p), 'r-', label='Parallax')
    plt.legend()
    plt.ylabel('2.5 * log(A)')
    f1_1.set_xticklabels([])

    f2_1 = fig1.add_axes((0.1, 0.1, 0.8, 0.2))
    plt.plot(dt, 2.5 * (np.log10(A_p) - np.log10(A_n)), 'k-',
             label='Par - No par')
    plt.axhline(0, linestyle='--', color='k')
    plt.legend()
    plt.ylabel('Diff')
    plt.xlabel('t - t0 (MJD)')

    idx = np.argmin(np.abs(t - t0))

    # Plot the positions of everything
    fig2 = plt.figure(2)
    plt.clf()
    plt.plot(xS_n[:, 0], xS_n[:, 1], 'r--', mfc='none', mec='red',
             label='No parallax model')
    plt.plot(xS_p_unlens[:, 0], xS_p_unlens[:, 1], 'b--', mfc='blue',
             mec='blue',
             label='Parallax model, unlensed')
    plt.plot(xS_p_lensed[:, 0], xS_p_lensed[:, 1], 'b-',
             label='Parallax model, lensed')
    plt.plot(xL_p_unlens[:, 0], xL_p_unlens[:, 1], 'g--', mfc='none',
             mec='green',
             label='Parallax model, Lens')
    plt.plot(xS_n[idx, 0], xS_n[idx, 1], 'rx')
    plt.plot(xS_p_unlens[idx, 0], xS_p_unlens[idx, 1], 'bx')
    plt.plot(xS_p_lensed[idx, 0], xS_p_lensed[idx, 1], 'bx')
    plt.plot(xL_p_unlens[idx, 0], xL_p_unlens[idx, 1], 'gx')
    plt.legend()
    plt.gca().invert_xaxis()
    # lim = 0.05
    # plt.xlim(lim, -lim) # arcsec
    # plt.ylim(-lim, lim)
    # plt.xlim(0.006, -0.006) # arcsec
    # plt.ylim(-0.02, 0.02)
    plt.xlabel('R.A. (")')
    plt.ylabel('Dec. (")')

    # Check just the astrometric shift part.
    fig3 = plt.figure(3)
    plt.clf()
    f1_3 = fig3.add_axes((0.2, 0.3, 0.7, 0.6))
    plt.plot(dt, shift_n_amp, 'r--', label='No parallax model')
    plt.plot(dt, shift_p_amp, 'b--', label='Parallax model')
    plt.legend(fontsize=10)
    plt.ylabel('Astrometric Shift (mas)')
    f1_3.set_xticklabels([])

    f2_3 = fig3.add_axes((0.2, 0.1, 0.7, 0.2))
    plt.plot(dt, shift_p_amp - shift_n_amp, 'k-', label='Par - No par')
    plt.legend()
    plt.axhline(0, linestyle='--', color='k')
    plt.xlabel('t - t0 (MJD)')
    plt.ylabel('Res.')

    fig4 = plt.figure(4)
    plt.clf()
    plt.plot(shift_n[:, 0], shift_n[:, 1], 'r-', label='No parallax')
    plt.plot(shift_p[:, 0], shift_p[:, 1], 'b-', label='Parallax')
    plt.axhline(0, linestyle='--')
    plt.axvline(0, linestyle='--')
    plt.gca().invert_xaxis()
    plt.legend(loc='upper left')
    plt.xlabel('Shift RA (mas)')
    plt.ylabel('Shift Dec (mas)')
    plt.axis('equal')

    plt.figure(5)
    plt.clf()
    plt.plot(thetaS[:, 0], shift_p[:, 0], 'r-', label='RA')
    plt.plot(thetaS[:, 1], shift_p[:, 1], 'b-', label='Dec')
    plt.xlabel('thetaS (")')
    plt.ylabel('Shift (mas)')

    plt.figure(6)
    plt.clf()
    plt.plot(thetaS[:, 0], thetaS[:, 1], 'r-', label='Unlensed')
    plt.plot(thetaS_lensed[:, 0], thetaS_lensed[:, 1], 'b-', label='Lensed')
    plt.axvline(0, linestyle='--', color='k')
    plt.legend()
    plt.xlabel('thetaS_E (")')
    plt.ylabel('thetaS_N (")')

    print('Einstein radius: ', pspl_n.thetaE_amp, pspl_p.thetaE_amp)
    print('Einstein crossing time: ', pspl_n.tE, pspl_n.tE)

    return


def compare_PSPL_phot_Lu2016():
    """
    Compare observed photometry to model for
    OB120169 as listed in Table 6 (photometry
    solution #1.
    """
    raL = (17.0 + (49.0 / 60.) + (51.38 / 3600.0)) * 15.0  # degrees
    decL = -35 + (22.0 / 60.0) + (28.0 / 3600.0)
    t0 = 56026.03
    u0_amp = -0.222
    tE = 135.0
    piE_E = -0.058
    piE_N = 0.11
    b_sff = [1.1]
    mag_src = [19.266]

    # Read in the OGLE I-band photometry.
    tests_dir = os.path.dirname(os.path.realpath(__file__))
    dat = Table.read(tests_dir + '/data/OB120169_phot.dat', format='ascii')
    dat['col1'] -= 2400000.5
    dat.rename_column('col1', 'mjd')
    dat.rename_column('col2', 'I')
    dat.rename_column('col3', 'Ierr')

    t_mod = np.arange(dat['mjd'].min(), dat['mjd'].max(), 10)

    def plot_data_model(dat, t_mod, I_mod, I_mod_at_tobs, fig_num=1, title=''):
        plt.clf()
        f, (ax1, ax2) = plt.subplots(2, sharex=True, sharey=False, num=fig_num,
                                     gridspec_kw={'height_ratios': [3, 1]})
        plt.subplots_adjust(hspace=0)
        ax1.errorbar(dat['mjd'], dat['I'], yerr=dat['Ierr'],
                     fmt='.', alpha=0.5, color='red')
        ax1.plot(t_mod, I_mod, color='black')

        ax2.errorbar(dat['mjd'], dat['I'] - I_mod_at_tobs, yerr=dat['Ierr'],
                     fmt='.', alpha=0.5, color='red')
        ax2.axhline(0, color='black')

        ax1.invert_yaxis()
        ax1.set_ylabel('I-band')
        ax2.set_ylabel('Resid.')
        ax2.set_xlabel('Time (MJD)')
        ax1.set_title(title)

        return

    ##########
    # Test #0: PSPL_phot - no blending
    ##########
    mod = model.PSPL_Phot_noPar_Param1(t0,
                                       u0_amp,
                                       tE,
                                       piE_E,
                                       piE_N,
                                       [1.0],
                                       mag_src)
    I_mod = mod.get_photometry(t_mod)
    I_mod_at_tobs = mod.get_photometry(dat['mjd'])

    plt.figure(1)
    plot_data_model(dat, t_mod, I_mod, I_mod_at_tobs,
                    fig_num=1, title='PSPL_phot b_sff=0')

    ##########
    # Test #1: PSPL_phot
    ##########
    mod = model.PSPL_Phot_noPar_Param1(t0,
                                       u0_amp,
                                       tE,
                                       piE_E,
                                       piE_N,
                                       b_sff,
                                       mag_src)

    I_mod = mod.get_photometry(t_mod)
    I_mod_at_tobs = mod.get_photometry(dat['mjd'])

    plt.figure(2)
    plot_data_model(dat, t_mod, I_mod, I_mod_at_tobs,
                    fig_num=2, title='PSPL_phot')

    ##########
    # Test #1: PSPL_phot_parallax
    ##########
    mod = model.PSPL_Phot_Par_Param1(t0,
                                     u0_amp,
                                     tE,
                                     piE_E,
                                     piE_N,
                                     b_sff,
                                     mag_src,
                                     raL=raL,
                                     decL=decL)
    I_mod = mod.get_photometry(t_mod)
    I_mod_at_tobs = mod.get_photometry(dat['mjd'])

    plt.figure(3)
    plot_data_model(dat, t_mod, I_mod, I_mod_at_tobs,
                    fig_num=3, title='PSPL_phot_parallax')

    return


def test_pspl_parallax2_bulge():
    outdir = 'tests/test_pspl_par2_bulge1/'

    if (outdir != '') and (outdir != None):
        os.makedirs(outdir, exist_ok=True)

    # Scenario from Belokurov and Evans 2002 (Figure 1)
    raL = 17.5 * 15.0  # in degrees
    decL = -30.0
    mL = 10.0  # msun
    t0 = 57650.0
    xS0 = np.array([0.000, 0.000])
    beta = 3.0  # mas
    muS = np.array([-4.0, -4.0])
    muL = np.array([-6.0, -10.0])
    dL = 3000.0
    dS = 6000.0
    b_sff = 1.0
    mag_src = 19.0

    pspl_par1 = model.PSPL_PhotAstrom_Par_Param1(mL,
                                                 t0,
                                                 beta,
                                                 dL,
                                                 dL / dS,
                                                 xS0[0],
                                                 xS0[1],
                                                 muL[0],
                                                 muL[1],
                                                 muS[0],
                                                 muS[1],
                                                 [b_sff],
                                                 [mag_src],
                                                 raL=raL,
                                                 decL=decL)

    pspl_par2 = model.PSPL_PhotAstrom_Par_Param2(pspl_par1.t0,
                                                 pspl_par1.u0_amp,
                                                 pspl_par1.tE,
                                                 pspl_par1.thetaE_amp,
                                                 pspl_par1.piS,
                                                 pspl_par1.piE_E,
                                                 pspl_par1.piE_N,
                                                 pspl_par1.xS0[0],
                                                 pspl_par1.xS0[1],
                                                 pspl_par1.muS[0],
                                                 pspl_par1.muS[1],
                                                 [b_sff],
                                                 [mag_src],
                                                 raL=raL,
                                                 decL=decL)

    members1 = vars(pspl_par1)
    members2 = vars(pspl_par2)

    # Check results with assertions
    for kk in members1.keys():
        if kk in members2.keys():
            print('{0:13s}  {1:25s}  {2:25s}'.format(kk, str(members1[kk]),
                                                     str(members2[kk])))

            if isinstance(members1[kk], str):
                assert members1[kk] == members2[kk]
            else:
                if isinstance(members1[kk], np.ndarray) and members1[kk].dtype.type in [np.string_, np.str_]:
                    # Compare strings individually for exact matches.
                    assert np.all(members1[kk] == members2[kk])
                else:
                    # Compare floats.
                    np.testing.assert_almost_equal(members1[kk], members2[kk], 3)

    t = np.arange(t0 - 1000, t0 + 1000, 1)
    dt = t - pspl_par1.t0

    mag_out1 = pspl_par1.get_photometry(t)
    mag_out2 = pspl_par2.get_photometry(t)
    plt.figure(1)
    plt.clf()
    plt.plot(t, mag_out1, 'k-', label='mod 1')
    plt.plot(t, mag_out2, 'r-', label='mod 2')
    plt.legend()
    plt.gca().invert_yaxis()
    plt.xlabel('Time (days)')
    plt.ylabel('Magnitude')
    plt.savefig(outdir + 'comp_mod_phot.png')

    upos_out1 = pspl_par1.get_astrometry_unlensed(t)
    upos_out2 = pspl_par2.get_astrometry_unlensed(t)
    pos_out1 = pspl_par1.get_astrometry(t)
    pos_out2 = pspl_par2.get_astrometry(t)
    plt.figure(2)
    plt.clf()
    plt.plot(t, upos_out1[:, 0] * 1e3, 'k--', label='mod 1 unlens')
    plt.plot(t, upos_out2[:, 0] * 1e3, 'r--', label='mod 2 unlens')
    plt.plot(t, pos_out1[:, 0] * 1e3, 'k-', label='mod 1')
    plt.plot(t, pos_out2[:, 0] * 1e3, 'r-', label='mod 2')
    plt.legend()
    plt.xlabel('Time (days)')
    plt.ylabel(r'$\alpha^*$ (mas)')
    plt.savefig(outdir + 'comp_mod_posX.png')

    plt.figure(3)
    plt.clf()
    plt.plot(t, upos_out1[:, 1] * 1e3, 'k--', label='mod 1 unlens')
    plt.plot(t, upos_out2[:, 1] * 1e3, 'r--', label='mod 2 unlens')
    plt.plot(t, pos_out1[:, 1] * 1e3, 'k-', label='mod 1')
    plt.plot(t, pos_out2[:, 1] * 1e3, 'r-', label='mod 2')
    plt.legend()
    plt.xlabel('Time (days)')
    plt.ylabel(r'$\delta$ (mas)')
    plt.savefig(outdir + 'comp_mod_posX.png')

    plt.figure(4)
    plt.clf()
    plt.plot(upos_out1[:, 0] * 1e3, upos_out1[:, 1] * 1e3, 'k--',
             label='mod 1 unlens')
    plt.plot(upos_out2[:, 0] * 1e3, upos_out2[:, 1] * 1e3, 'r--',
             label='mod 2 unlens')
    plt.plot(pos_out1[:, 0] * 1e3, pos_out1[:, 1] * 1e3, 'k-', label='mod 1')
    plt.plot(pos_out2[:, 0] * 1e3, pos_out2[:, 1] * 1e3, 'r-', label='mod 2')
    plt.xlabel(r'$\alpha^*$ (mas)')
    plt.ylabel(r'$\delta$ (mas)')
    plt.legend()
    plt.savefig(outdir + 'comp_mod_posX.png')

    t = np.arange(t0 - 1000, t0 + 1000, 10)
    dt = t - pspl_par1.t0

    # Compare that we get some the same things out of the two models.
    np.testing.assert_almost_equal(pspl_par1.mL, pspl_par2.mL, 3)
    np.testing.assert_almost_equal(pspl_par1.dL, pspl_par2.dL)
    np.testing.assert_almost_equal(pspl_par1.dS, pspl_par2.dS)
    np.testing.assert_almost_equal(pspl_par1.piS, pspl_par2.piS)
    np.testing.assert_almost_equal(pspl_par1.piL, pspl_par2.piL)
    np.testing.assert_almost_equal(pspl_par1.muS, pspl_par2.muS)
    np.testing.assert_almost_equal(pspl_par1.muL, pspl_par2.muL)
    np.testing.assert_almost_equal(pspl_par1.muRel, pspl_par2.muRel)

    A_1 = pspl_par1.get_amplification(t)
    A_2 = pspl_par2.get_amplification(t)
    np.testing.assert_almost_equal(A_1, A_2)

    xS_1 = pspl_par1.get_astrometry(t)
    xS_2 = pspl_par2.get_astrometry(t)
    np.testing.assert_almost_equal(xS_1, xS_2)

    xS_unlens_1 = pspl_par1.get_astrometry_unlensed(t)
    xS_unlens_2 = pspl_par2.get_astrometry_unlensed(t)
    np.testing.assert_almost_equal(xS_unlens_1, xS_unlens_2)

    xL_1 = pspl_par1.get_lens_astrometry(t)
    xL_2 = pspl_par2.get_lens_astrometry(t)
    np.testing.assert_almost_equal(xL_1, xL_2)

    # Check just the astrometric shift part.
    shift_1 = pspl_par1.get_centroid_shift(t)  # mas
    shift_2 = pspl_par2.get_centroid_shift(t)  # mas
    np.testing.assert_almost_equal(shift_1, shift_2)

    return


def compare_lumlens_parallax_bulge():
    raL_in = 17.30 * 15.  # Bulge R.A.
    decL_in = -29.0
    mL_in = 10.0  # msun
    t0_in = 57000.0
    xS0_in = np.array([0.000, 0.088e-3])  # arcsec
    beta_in = 2.0  # mas  same as p=0.4
    muS_in = np.array([-5.0, 0.0])
    muL_in = np.array([0.0, 0.0])
    dL_in = 4000.0  # pc
    dS_in = 8000.0  # pc
    b_sff_in = 0.5
    mag_src_in = 19.0

    pspl_ll = model.PSPL_PhotAstrom_LumLens_Par_Param1(mL=mL_in,
                                                       t0=t0_in,
                                                       beta=beta_in,
                                                       dL=dL_in,
                                                       dL_dS=dL_in / dS_in,
                                                       xS0_E=xS0_in[0],
                                                       xS0_N=xS0_in[1],
                                                       muL_E=muL_in[0],
                                                       muL_N=muL_in[1],
                                                       muS_E=muS_in[0],
                                                       muS_N=muS_in[1],
                                                       raL=raL_in,
                                                       decL=decL_in,
                                                       b_sff=[b_sff_in],
                                                       mag_src=[mag_src_in])

    pspl = model.PSPL_PhotAstrom_Par_Param1(mL=mL_in,
                                            t0=t0_in,
                                            beta=beta_in,
                                            dL=dL_in,
                                            dL_dS=dL_in / dS_in,
                                            xS0_E=xS0_in[0],
                                            xS0_N=xS0_in[1],
                                            muL_E=muL_in[0],
                                            muL_N=muL_in[1],
                                            muS_E=muS_in[0],
                                            muS_N=muS_in[1],
                                            raL=raL_in,
                                            decL=decL_in,
                                            b_sff=[b_sff_in],
                                            mag_src=[mag_src_in])

    t = np.linspace(t0_in - 1500, t0_in + 1500, 1000)

    mag = pspl.get_photometry(t)
    pos = pspl.get_astrometry(t)
    pos_src = pspl.get_astrometry_unlensed(t)

    mag_ll = pspl_ll.get_photometry(t)
    pos_ll = pspl_ll.get_astrometry(t)
    pos_src_ll = pspl_ll.get_astrometry_unlensed(t)

    plt.figure(1)
    plt.clf()
    plt.subplots_adjust(left=0.2)
    #    plt.plot(pos[:, 0], pos[:, 1], label='Dark Lens')
    #    plt.plot(pos_ll[:, 0], pos_ll[:, 1], label='Lum Lens')
    #    plt.plot(pos_src[:, 0], pos_src[:, 1], label='Dark Unlens')
    #    plt.plot(pos_src_ll[:, 0], pos_src_ll[:, 1], label='Lum Unlens')
    plt.plot((pos[:, 0] - pos_src[:, 0]) * 1E3, (pos[:, 1] - pos_src[:, 1]) * 1E3, label='Dark Lens')
    plt.plot((pos_ll[:, 0] - pos_src_ll[:, 0]) * 1E3, (pos_ll[:, 1] - pos_src_ll[:, 1]) * 1E3, label='Lum Lens')
    plt.legend()
    plt.axis('equal')
    plt.xlabel('$\delta_{c,x}$ (mas)')
    plt.ylabel('$\delta_{c,y}$ (mas)')
    plt.show()
    #
    plt.figure(2)
    plt.clf()
    plt.plot(t, mag, label='Dark Lens')
    plt.plot(t, mag_ll, label='Lum Lens')
    plt.gca().invert_yaxis()
    plt.xlabel('Time')
    plt.ylabel('Mag')
    plt.legend()
    plt.show()


def test_parallax(plot=False, verbose=False):
    """
    Compare our parallax vector and motion equations with
    Astropy (which now has it implemented and is well tested
    with Gaia analysis. 
    """
    # Make a parallax model to use our code directly.
    raL_in = 17.30 * 15.  # Bulge R.A.
    decL_in = -29.0
    mL_in = 10.0  # msun
    t0_in = 57000.0
    xS0_in = np.array([0.000, 0.000])  # arcsec
    beta_in = 2.0  # mas  same as p=0.4
    muS_in = np.array([0.0, 0.0])
    muL_in = np.array([-5.0, 0.0])
    dL_in = 4000.0  # pc
    dS_in = 8000.0  # pc
    b_sff_in = 1.0
    mag_src_in = 19.0

    ##########
    # BAGLE
    ##########
    pspl = model.PSPL_PhotAstrom_Par_Param1(mL_in,
                                            t0_in,
                                            beta_in,
                                            dL_in,
                                            dL_in / dS_in,
                                            xS0_in[0],
                                            xS0_in[1],
                                            muL_in[0],
                                            muL_in[1],
                                            muS_in[0],
                                            muS_in[1],
                                            [b_sff_in],
                                            [mag_src_in],
                                            raL=raL_in,
                                            decL=decL_in)

    # Fetch the astrometry for the unlensed source and lens.
    # Note these are the positions in the observers geocentric frame; but
    # fixed to stars reference. 
    t = np.linspace(-2 * pspl.tE, 2 * pspl.tE, 300)  # in days (MJD)
    t += t0_in

    xS_bagle = pspl.get_astrometry_unlensed(t) * 1e3 * u.mas  # in mas
    xL_bagle = pspl.get_lens_astrometry(t) * 1e3 * u.mas  # in mas

    ##########
    # Astropy
    ##########
    # Now make an Astropy coordinate for the same source object
    # with the same position, proper motion, distance and calculate
    # the source trajectory vs. time.
    t_obj = Time(t, format='mjd')

    #### REF
    # First we need a reference point at the RA and Dec that will
    # serve as the origin point for our relative coordinate system.
    if verbose: print(f'c0 coords = {raL_in:.10f}, {decL_in:.10f}')
    c0 = SkyCoord(raL_in * u.deg, decL_in * u.deg,
                  pm_ra_cosdec=0.0 * u.mas / u.yr,
                  pm_dec=0.0 * u.mas / u.yr,
                  distance=1e6 * u.Mpc,
                  obstime=Time(t0_in, format='mjd'))

    # Propogate the motion (velocity and parallax) to the correct times).
    x0_astropy_icrs = c0.apply_space_motion(new_obstime=t_obj)
    x0_astropy_gcrs = x0_astropy_icrs.transform_to('gcrs')
    x0_apy_ra = x0_astropy_gcrs.ra
    x0_apy_dec = x0_astropy_gcrs.dec
    cosd = np.cos(x0_apy_dec.to('radian'))

    #### SOURCE
    # Define the source coordinates (with the correct proper motion and distance).
    raS0 = (raL_in * u.deg) + (pspl.xS0[0] * u.deg / 3600)
    decS0 = (decL_in * u.deg) + (pspl.xS0[1] * u.deg / 3600)
    if verbose: print(f'S0 coords = {raS0:.10f}, {decS0:.10f}')
    cS = SkyCoord(raS0, decS0,
                  pm_ra_cosdec=muS_in[0] * u.mas / u.yr,
                  pm_dec=muS_in[1] * u.mas / u.yr,
                  distance=dS_in * u.pc,
                  obstime=Time(t0_in, format='mjd'))

    # Propogate the motion (velocity and parallax) to the correct times).
    xS_astropy_icrs = cS.apply_space_motion(new_obstime=t_obj)
    xS_astropy_gcrs = xS_astropy_icrs.transform_to('gcrs')
    xS_apy_ra = xS_astropy_gcrs.ra
    xS_apy_dec = xS_astropy_gcrs.dec

    dxS_apy = (xS_apy_ra - x0_apy_ra).to('mas') * cosd
    dyS_apy = (xS_apy_dec - x0_apy_dec).to('mas')

    xS_astropy = np.vstack([dxS_apy.value, dyS_apy.value]).T * u.mas

    #### LENS
    raL0 = (raL_in * u.deg) + (pspl.xL0[0] * u.deg / 3600)
    decL0 = (decL_in * u.deg) + (pspl.xL0[1] * u.deg / 3600)
    if verbose: print(f'L0 coords = {raL0:.10f}, {decL0:.10f}')
    
    cL = SkyCoord(raL0, decL0,
                  pm_ra_cosdec=muL_in[0] * u.mas / u.yr,
                  pm_dec=muL_in[1] * u.mas / u.yr,
                  distance=dL_in * u.pc,
                  obstime=Time(t0_in, format='mjd'))

    xL_astropy_icrs = cL.apply_space_motion(new_obstime=t_obj)
    xL_astropy_gcrs = xL_astropy_icrs.transform_to('gcrs')
    xL_apy_ra = xL_astropy_gcrs.ra
    xL_apy_dec = xL_astropy_gcrs.dec
    if verbose:
        print(f'xL_apy_ra  = {xL_apy_ra[0]}, {xL_apy_ra[-1]}')
        print(f'xL_apy_dec = {xL_apy_dec[0]}, {xL_apy_dec[-1]}')
        print(f'x0_apy_ra  = {x0_apy_ra[0]}, {x0_apy_ra[-1]}')
        print(f'x0_apy_dec = {x0_apy_dec[0]}, {x0_apy_dec[-1]}')

    assert xL_apy_ra[0].value   == pytest.approx(259.50146543, rel=1e-7)
    assert xL_apy_ra[-1].value  == pytest.approx(259.50084555, rel=1e-7)
    assert xL_apy_dec[0].value  == pytest.approx(-29.00065871, rel=1e-7)
    assert xL_apy_dec[-1].value == pytest.approx(-28.99947064, rel=1e-7)
    assert x0_apy_ra[0].value   == pytest.approx(259.50146348, rel=1e-7)
    assert x0_apy_ra[-1].value  == pytest.approx(259.50084750, rel=1e-7)
    assert x0_apy_dec[0].value  == pytest.approx(-29.00065816, rel=1e-7)
    assert x0_apy_dec[-1].value == pytest.approx(-28.99947008, rel=1e-7)

    dxL_apy = (xL_apy_ra - x0_apy_ra).to('mas') * cosd
    dyL_apy = (xL_apy_dec - x0_apy_dec).to('mas')

    xL_astropy = np.vstack([dxL_apy.value, dyL_apy.value]).T * u.mas

    ##########
    # Casey's conversion.
    ##########
    if verbose: print('!!! frame_convert.py conversions')
    foo = frame_convert.convert_helio_geo_phot(raL_in, decL_in, t0_in, pspl.u0_amp, pspl.tE,
                                               pspl.piE[0], pspl.piE[1], t0_in, plot=plot)
    t0_geo_casey = foo[0]
    u0_geo_casey = foo[1]
    tE_geo_casey = foo[2]
    piEE_geo_casey = foo[3]
    piEN_geo_casey = foo[4]

    ##########
    # Gould 2004 version:
    ##########
    #
    # Set the ephemeris
    t0_obj = Time(t0_in, format='mjd')

    solar_system_ephemeris.set('builtin')

    # Get the position and velocity of the Earth in the barycentric frame.
    Earth_t0 = get_body_barycentric_posvel('Earth', t0_obj)
    Earth_t = get_body_barycentric_posvel('Earth', t_obj)

    Earth_pos_t0 = Earth_t0[0].get_xyz()
    Earth_vel_t0 = Earth_t0[1].get_xyz()
    Earth_pos_t = Earth_t[0].get_xyz()
    Earth_vel_t = Earth_t[1].get_xyz()

    # This is the position of the Sun w.r.t. to the Earth at time t0 (in geocentric frame)
    Sun_pos_t0 = -Earth_pos_t0
    Sun_vel_t0 = -Earth_vel_t0
    Sun_pos_t = -Earth_pos_t
    Sun_vel_t = -Earth_vel_t

    # Calculate the 3D delta-s(t) vector as defined in Gould 2004 (in IRCS rectilinear):
    #
    #    ds(t) = s(t) - v_earth(t0) * (t - t0) - s(t0)
    #
    ds_gould_3d = Sun_pos_t - (Sun_vel_t0 * (t_obj - t0_obj)[:, None]).T
    ds_gould_3d -= Sun_pos_t0[:, None]

    # Project onto East and North -- identical code to PyLIMA
    target_angles_in_the_sky = [raL_in * np.pi / 180, decL_in * np.pi / 180]
    Target = np.array(
        [np.cos(target_angles_in_the_sky[1]) * np.cos(target_angles_in_the_sky[0]),
         np.cos(target_angles_in_the_sky[1]) * np.sin(target_angles_in_the_sky[0]),
         np.sin(target_angles_in_the_sky[1])])

    East = np.array([-np.sin(target_angles_in_the_sky[0]),
                     np.cos(target_angles_in_the_sky[0]),
                     0.0])
    North = np.cross(Target, East)

    Sun_pos_t0_EN = np.array([np.dot(Sun_pos_t0.value, East),
                              np.dot(Sun_pos_t0.value, North)]) * u.AU
    Sun_vel_t0_EN = np.array([np.dot(Sun_vel_t0.value, East),
                              np.dot(Sun_vel_t0.value, North)]) * u.AU / u.day
    Sun_pos_t_EN = np.zeros([len(t), 2], dtype=float)
    Sun_vel_t_EN = np.zeros([len(t), 2], dtype=float)
    ds_gould_2d = np.zeros([len(t), 2], dtype=float)
    for tt in range(len(t)):
        # Note, positions still in AU, velocities in AU/day.
        Sun_pos_t_EN[tt] = np.array([np.dot(Sun_pos_t.value[:, tt], East),
                                     np.dot(Sun_pos_t.value[:, tt], North)])
        Sun_vel_t_EN[tt] = np.array([np.dot(Sun_vel_t.value[:, tt], East),
                                     np.dot(Sun_vel_t.value[:, tt], North)])
        ds_gould_2d[tt] = np.array([np.dot(ds_gould_3d.value[:, tt], East),
                                    np.dot(ds_gould_3d.value[:, tt], North)])

    Sun_pos_t_EN *= u.AU
    Sun_vel_t_EN *= u.AU / u.day
    ds_gould_2d *= u.AU

    # ds_gould_2d  = Sun_pos_t_EN - (Sun_vel_t0_EN *(t_obj.value - t0_obj.value)[:, None])
    # ds_gould_2d -= Sun_pos_t0_EN[:, None].T

    # Calculate d-tau and d-beta
    dtau = ds_gould_2d[:, 0] / u.AU * pspl.piE[0] + ds_gould_2d[:, 1] / u.AU * pspl.piE[1]
    dbeta = ds_gould_2d[:, 0] / u.AU * pspl.piE[1] - ds_gould_2d[:, 1] / u.AU * pspl.piE[0]

    # dtau = np.dot(pspl.piE, ds_gould_2d)
    # dbeta = np.cross(pspl.piE, ds_gould_2d.T)

    # Need to convert to t0_geo at tr... pick a reference time (arbitrarily choose t0):
    A = (pspl.muRel[0] / pspl.thetaE_amp) / u.yr - (pspl.piE_amp * Sun_vel_t0_EN[0] / u.AU)
    B = (pspl.muRel[1] / pspl.thetaE_amp) / u.yr - (pspl.piE_amp * Sun_vel_t0_EN[1] / u.AU)
    t0_obj_geotr = (-1 / (A ** 2 + B ** 2)) * (A * pspl.u0[0]
                                               + B * pspl.u0[1]
                                               - A * pspl.piE_amp * Sun_pos_t0_EN[0] / u.AU
                                               - B * pspl.piE_amp * Sun_pos_t0_EN[1] / u.AU)
    t0_obj_geotr += t0_obj

    # Need to convert to u0_geo at tr
    # u0_geotr = pspl.u0
    u0_geotr = (((pspl.muRel / pspl.thetaE_amp) / u.yr) * (t0_obj_geotr.value - t0_obj.value) * u.day).to('')
    u0_geotr -= (pspl.piE_amp * Sun_pos_t0_EN / u.AU)
    u0_geotr += pspl.u0

    # Need to convert u0 amplitude.
    u0_amp_geotr = np.linalg.norm(u0_geotr)

    # Need to convert to tE_geo at tr
    tE_geotr = (pspl.tE * u.day * np.linalg.norm(pspl.muRel) * u.mas / u.yr) / (
                np.hypot(A, B) * pspl.thetaE_amp * u.mas)

    # Just for comparison, lets also calculate piE and muRel in both frames.
    muRel_geotr = (pspl.muRel * u.mas / u.yr) - (pspl.piE_amp * pspl.thetaE_amp * u.mas * Sun_vel_t0_EN / u.AU)
    piE_geotr = pspl.piE_amp * muRel_geotr / np.linalg.norm(muRel_geotr)

    if verbose:
        print(f'pspl.muRel = {pspl.muRel}')
        print(f'pspl.thetaE_amp = {pspl.thetaE_amp}')
        print(f'A = {A}')
        print(f'B = {B}')
        print(f'Sun vel at t0 (East) = {Sun_vel_t0_EN[0]}')
    
        print(f'u0E:    pspl = {pspl.u0[0]:.3f},  geotr = {u0_geotr[0]:.3f}')
        print(f'u0N:    pspl = {pspl.u0[1]:.3f},  geotr = {u0_geotr[1]:.3f}')
        print(f'u0_amp: pspl = {pspl.u0_amp:.3f},  geotr = {u0_amp_geotr:.3f}, geotr_c = {u0_geo_casey:.3f}')
        print(f't0:     pspl = {t0_obj.value:.2f},  geotr = {t0_obj_geotr.value:.2f},  geotr_c = {t0_geo_casey:.2f}')
        print(f'tE:     pspl = {pspl.tE:.3f},  geotr = {tE_geotr:.3f},  geotr_c = {tE_geo_casey:.3f}')
        print(f'muRelE: pspl = {pspl.muRel[0]:.3f},  geotr = {muRel_geotr[0]:.3f}')
        print(f'muRelN: pspl = {pspl.muRel[1]:.3f},  geotr = {muRel_geotr[1]:.3f}')
        print(f'piEE:   pspl = {pspl.piE[0]:.4f},  geotr = {piE_geotr[0]:.4f},  geotr_c = {piEE_geo_casey:.4f}')
        print(f'piEN:   pspl = {pspl.piE[1]:.4f},  geotr = {piE_geotr[1]:.4f},  geotr_c = {piEN_geo_casey:.4f}')

    assert pspl.u0[0]  == pytest.approx(0.000, rel=1e-3)
    assert pspl.u0[1]  == pytest.approx(0.627, rel=1e-3)
    assert t0_obj.value == pytest.approx(57000.00, rel=1e-1)
    assert t0_geo_casey == pytest.approx(57001.49, rel=1e-1)

    # Calculate tau (in relative proper motion direction) and beta (in u0 direction)
    tau = ((t_obj.value - t0_obj_geotr.value) * u.day / tE_geotr) + dtau
    beta = u0_amp_geotr + dbeta
    
    tau_vec = np.outer(tau, muRel_geotr.T) / np.linalg.norm(muRel_geotr)
    beta_vec = np.outer(beta, u0_geotr.T) / np.linalg.norm(u0_geotr)

    if verbose:
        print('t      = ', t[0:500:80])
        print('tau    = ', tau[0:500:80])
        print('dtau   = ', dtau[0:500:80])
        print('beta   = ', beta[0:500:80])
        print('dbeta  = ', dbeta[0:500:80])

    u_bagel = (xS_bagle - xL_bagle) / (pspl.thetaE_amp * u.mas)
    u_astropy = (xS_astropy - xL_astropy) / (pspl.thetaE_amp * u.mas)
    u_gould = tau_vec + beta_vec

    xL_gould = xL_bagle
    xS_gould = (u_gould * pspl.thetaE_amp * u.mas) + xL_gould

    # Position of source w.r.t. lens in Gould frame.
    if verbose:
        print('t = ', t[0:500:80])
        print('xL_bagle   = ', xL_bagle[0:500:80])
        print('xL_astropy = ', xL_astropy[0:500:80])
        print('xL_gould   = ', xL_gould[0:500:80])
        print('xS_bagle   = ', xS_bagle[0:500:80])
        print('xS_astropy = ', xS_astropy[0:500:80])
        print('xS_gould   = ', xS_gould[0:500:80])
        print('lens pos (mas), vel (mas/yr) = ', pspl.xL0 * 1e3, pspl.muL)
        print('sorc pos (mas), vel (mas/yr) = ', pspl.xS0 * 1e3, pspl.muS)

    assert xL_bagle[0, 0].value == pytest.approx(xL_astropy[0, 0].value, 1e-2)
    assert xL_bagle[0, 1].value == pytest.approx(xL_astropy[0, 1].value, 1e-2)
    assert xS_bagle[0, 0].value == pytest.approx(xS_astropy[0, 0].value, 1e-2)
    assert xS_bagle[0, 1].value == pytest.approx(xS_astropy[0, 1].value, 1e-2)

    # Calculate the residuals.
    resid = xS_astropy - xS_bagle  # mas

    if plot:
        plt.figure(1, figsize=(10, 3))
        plt.subplots_adjust(wspace=0.7)
        plt.subplot(1, 3, 1)
        plt.plot(t, xS_bagle[:, 0], color='red', label='Our code')
        plt.plot(t, xS_astropy[:, 0], linestyle='--', color='black', label='Astropy')
        plt.plot(t, xS_gould[:, 0], linestyle='-.', color='blue', label='Gould')
        plt.xlabel('Time (MJD)')
        plt.ylabel(r'$\Delta\alpha^*$ (mas)')
        plt.legend(fontsize=10)

        plt.subplot(1, 3, 2)
        plt.plot(t, xS_bagle[:, 1], color='red')
        plt.plot(t, xS_astropy[:, 1], linestyle='--', color='black')
        plt.plot(t, xS_gould[:, 1], linestyle='-.', color='blue')
        plt.xlabel('Time (MJD)')
        plt.ylabel(r'$\Delta\delta$ (mas)')

        plt.subplot(1, 3, 3)
        plt.plot(xS_bagle[:, 0], xS_bagle[:, 1], color='red', label='Our code')
        plt.plot(xS_astropy[:, 0], xS_astropy[:, 1], linestyle='-.',
                 color='black', label='Astropy')
        plt.xlabel(r'$\Delta\alpha^*$ (mas)')
        plt.ylabel(r'$\Delta\delta$ (mas)')
        plt.legend(fontsize=10)
        plt.axis('equal')

        plt.figure(2, figsize=(10, 3))
        plt.subplots_adjust(wspace=0.7)
        plt.subplot(1, 3, 1)
        plt.plot(t, u_bagel[:, 0], color='red')
        plt.plot(t, u_astropy[:, 0], linestyle='--', color='black')
        plt.plot(t, u_gould[:, 0], linestyle='-.', color='blue')
        plt.xlabel('Time (MJD)')
        plt.ylabel(r'$\Delta\alpha^*$ ($\theta_E$)')

        plt.subplot(1, 3, 2)
        plt.plot(t, u_bagel[:, 1], color='red')
        plt.plot(t, u_astropy[:, 1], linestyle='--', color='black')
        plt.plot(t, u_gould[:, 1], linestyle='-.', color='blue')
        plt.xlabel('Time (MJD)')
        plt.ylabel(r'$\Delta\delta$ ($\theta_E$)')

        plt.subplot(1, 3, 3)
        plt.plot(u_bagel[:, 0], u_bagel[:, 1], color='red', label='Our code')
        plt.plot(u_astropy[:, 0], u_astropy[:, 1], linestyle='-.',
                 color='black', label='Astropy')
        plt.xlabel(r'$\Delta\alpha^*$ ($\theta_E$)')
        plt.ylabel(r'$\Delta\delta$ ($\theta_E$)')
        plt.legend(fontsize=10)
        plt.axis('equal')

        plt.figure()
        plt.plot(t, resid[:, 0], 'b--', label=r'$\Delta\alpha^*$ diff')
        plt.plot(t, resid[:, 1], 'r--', label=r'$\Delta\delta$ diff')
        plt.xlabel('Time (MJD)')
        plt.ylabel('Residuals (mas)')
        plt.legend(fontsize=10)

    return


def example_astropy_parallax():
    from astropy.coordinates import SkyCoord, GCRS
    from astropy.time import Time
    import astropy.units as u

    ra = 17.5 * 15.0 * u.deg
    dec = -29 * u.deg
    dist = 8000.0 * u.pc
    sc = SkyCoord(ra, dec,
                  pm_ra_cosdec=0.0 * u.mas / u.yr,
                  pm_dec=0.0 * u.mas / u.yr,
                  distance=dist,
                  obstime=Time(57000.0, format='mjd'))

    sc0 = SkyCoord(ra, dec,
                   pm_ra_cosdec=0.0 * u.mas / u.yr,
                   pm_dec=0.0 * u.mas / u.yr,
                   distance=1e6 * u.Mpc,
                   obstime=Time(57000.0, format='mjd'))

    t = np.arange(56000, 58000)
    t_obj = Time(t, format='mjd')

    sc_t_icrs = sc.apply_space_motion(new_obstime=t_obj)
    sc_t_gcrs = sc_t_icrs.transform_to('gcrs')

    sc_t_icrs0 = sc0.apply_space_motion(new_obstime=t_obj)
    sc_t_gcrs0 = sc_t_icrs0.transform_to('gcrs')

    ra_t = sc_t_gcrs.ra
    dec_t = sc_t_gcrs.dec
    cosd_t = np.cos(dec_t.to('radian'))

    ra0_t = sc_t_gcrs0.ra
    dec0_t = sc_t_gcrs0.dec

    #     dra = ((ra_t - ra) * cosd_t).to('arcsec')  # in arcsec
    #     ddec = (dec_t - dec).to('arcsec')          # in arcsec
    dra = ((ra_t - ra0_t) * cosd_t).to('arcsec')  # in arcsec
    ddec = (dec_t - dec0_t).to('arcsec')  # in arcsec

    plt.figure(1, figsize=(10, 3))
    plt.subplots_adjust(wspace=0.7)

    parallax_pred = 1.0 / dist.value
    parallax_meas = np.max(np.hypot(dra.value, ddec.value))
    print('Predicted parallax from manual calculation:')
    print('    {0:.2f} mas'.format(parallax_pred * 1e3))
    print('Total parallax from astrpy calculation:')
    print('    {0:.2f} mas'.format(parallax_meas * 1e3))

    plt.subplot(1, 3, 1)
    plt.plot(t, dra.to('mas'), color='black')
    plt.xlabel('Time (MJD)')
    plt.ylabel(r'$\Delta \alpha^*$ (mas)')
    plt.axhline(parallax_pred * 1e3, color='red', linestyle='--')

    plt.subplot(1, 3, 2)
    plt.plot(t, ddec.to('mas'), color='black')
    plt.xlabel('Time (MJD)')
    plt.ylabel(r'$\Delta \delta$ (mas)')
    plt.title('Star Distance = ' + str(dist))

    plt.subplot(1, 3, 3)
    plt.plot(dra.to('mas'), ddec.to('mas'), color='black')
    plt.xlabel(r'$\Delta \alpha^*$ (mas)')
    plt.ylabel(r'$\Delta \delta$ (mas)')
    plt.axis('equal')

    return

def plot_PSBL(psbl, t_obs):
    """
    Make some standard plots for PSBL.
    """
    images, amps = psbl.get_all_arrays(t_obs)

    ##########
    # Photometry
    ##########
    phot = psbl.get_photometry(t_obs, amp_arr=amps)

    # Plot the photometry
    plt.figure(1)
    plt.clf()
    plt.plot(t_obs, phot, 'r-')
    plt.ylabel('Photometry (mag)')
    plt.xlabel('Time (MJD)')
    plt.gca().invert_yaxis()

    ##########
    # Astrometry
    ##########
    if psbl.astrometryFlag:
        # Find the points closest to t0
        t0idx = np.argmin(np.abs(t_obs - psbl.t0))

        xL1, xL2 = psbl.get_resolved_lens_astrometry(t_obs)
        xL1 *= 1e3
        xL2 *= 1e3
        xS_unlens = psbl.get_astrometry_unlensed(t_obs) * 1e3
        xS_lensed = psbl.get_astrometry(t_obs, image_arr=images, amp_arr=amps) * 1e3

        dxS = (xS_lensed - xS_unlens)

        # Plot the positions of everything
        plt.figure(2)
        plt.clf()
        plt.plot(xS_unlens[:, 0], xS_unlens[:, 1], 'b--', mfc='blue',
                 mec='blue')
        plt.plot(xS_lensed[:, 0], xS_lensed[:, 1], 'b-')
        plt.plot(xL1[:, 0], xL1[:, 1], 'g--', mfc='none',
                 mec='green')
        plt.plot(xL2[:, 0], xL2[:, 1], 'g--', mfc='none',
                 mec='dark green')

        plt.plot(xS_unlens[t0idx, 0], xS_unlens[t0idx, 1], 'bx', mfc='blue',
                 mec='blue',
                 label='xS, unlensed')
        plt.plot(xS_lensed[t0idx, 0], xS_lensed[t0idx, 1], 'bo',
                 label='xS, lensed')
        plt.plot(xL1[t0idx, 0], xL1[t0idx, 1], 'gs', mfc='green',
                 mec='green',
                 label='Primary lens')
        plt.plot(xL2[t0idx, 0], xL2[t0idx, 1], 'gs', mfc='none',
                 mec='green',
                 label='Secondary lens')

        plt.legend()
        plt.gca().invert_xaxis()
        plt.xlabel('R.A. (mas)')
        plt.ylabel('Dec. (mas)')

        # Check just the astrometric shift part.
        plt.figure(3)
        plt.clf()
        plt.plot(t_obs, dxS[:, 0], 'r--', label='R.A.')
        plt.plot(t_obs, dxS[:, 1], 'b--', label='Dec.')
        plt.legend(fontsize=10)
        plt.ylabel('Astrometric Shift (mas)')
        plt.xlabel('Time (MJD)')

        plt.figure(4)
        plt.clf()
        plt.plot(dxS[:, 0], dxS[:, 1], 'r-')
        plt.axhline(0, linestyle='--')
        plt.axvline(0, linestyle='--')
        plt.gca().invert_xaxis()
        plt.xlabel('Shift RA (mas)')
        plt.ylabel('Shift Dec (mas)')
        plt.axis('equal')

        print('Einstein radius: ', psbl.thetaE_amp)
        print('Einstein crossing time: ', psbl.tE)

    return


def plot_PSBL_compare(psbl1, label1, psbl2, label2, t_obs):
    """
    Make some standard plots for PSBL.
    """
    images1, amps1 = psbl1.get_all_arrays(t_obs)
    images2, amps2 = psbl2.get_all_arrays(t_obs)

    ##########
    # Photometry
    ##########
    phot1 = psbl1.get_photometry(t_obs, amp_arr=amps1)
    phot2 = psbl2.get_photometry(t_obs, amp_arr=amps2)

    # Plot the photometry
    plt.figure(1)
    plt.clf()
    plt.plot(t_obs, phot1, 'r-', label=label1)
    plt.plot(t_obs, phot2, 'b-', label=label2)
    plt.legend()
    plt.ylabel('Photometry (mag)')
    plt.xlabel('Time (MJD)')
    plt.gca().invert_yaxis()

    ##########
    # Astrometry
    ##########
    if psbl1.astrometryFlag:
        # Find the points closest to t0
        t0idx1 = np.argmin(np.abs(t_obs - psbl1.t0))
        t0idx2 = np.argmin(np.abs(t_obs - psbl2.t0))

        xL1_1, xL2_1 = psbl1.get_resolved_lens_astrometry(t_obs)
        xL1_1 *= 1e3
        xL2_1 *= 1e3
        xL1_2, xL2_2 = psbl2.get_resolved_lens_astrometry(t_obs)
        xL1_2 *= 1e3
        xL2_2 *= 1e3

        xS_unlens1 = psbl1.get_astrometry_unlensed(t_obs) * 1e3
        xS_unlens2 = psbl2.get_astrometry_unlensed(t_obs) * 1e3
        xS_lensed1 = psbl1.get_astrometry(t_obs, image_arr=images1, amp_arr=amps1) * 1e3
        xS_lensed2 = psbl2.get_astrometry(t_obs, image_arr=images2, amp_arr=amps2) * 1e3

        dxS1 = (xS_lensed1 - xS_unlens1)
        dxS2 = (xS_lensed2 - xS_unlens2)

        # Plot the positions of everything
        plt.figure(2)
        plt.clf()
        plt.plot(xS_unlens1[:, 0], xS_unlens1[:, 1],
                 'b--', mfc='blue', mec='blue')
        plt.plot(xS_unlens2[:, 0], xS_unlens2[:, 1],
                 'b--', mfc='blue', mec='blue', alpha=0.2)

        plt.plot(xS_lensed1[:, 0], xS_lensed1[:, 1], 'b-')
        plt.plot(xS_lensed2[:, 0], xS_lensed2[:, 1], 'b-', alpha=0.2)

        plt.plot(xL1_1[:, 0], xL1_1[:, 1], 'g--', mfc='none', mec='green')
        plt.plot(xL1_2[:, 0], xL1_2[:, 1], 'g--', mfc='none', mec='green', alpha=0.2)
        plt.plot(xL2_1[:, 0], xL2_1[:, 1], 'g--', mfc='none', mec='dark green')
        plt.plot(xL2_2[:, 0], xL2_2[:, 1], 'g--', mfc='none', mec='dark green', alpha=0.2)

        # Plot closest approach points.
        plt.plot(xS_unlens1[t0idx1, 0], xS_unlens1[t0idx1, 1],
                 'bx', mfc='blue', mec='blue',
                 label='xS, unlensed, ' + label1)
        plt.plot(xS_unlens2[t0idx2, 0], xS_unlens2[t0idx2, 1],
                 'bx', mfc='blue', mec='blue', alpha=0.2,
                 label='xS, unlensed, ' + label2)
        plt.plot(xS_lensed1[t0idx1, 0], xS_lensed1[t0idx1, 1],
                 'bo',
                 label='xS, lensed, ' + label1)
        plt.plot(xS_lensed2[t0idx2, 0], xS_lensed2[t0idx2, 1],
                 'bo', alpha=0.2,
                 label='xS, lensed, ' + label2)
        plt.plot(xL1_1[t0idx1, 0], xL1_1[t0idx1, 1],
                 'gs', mfc='green', mec='green',
                 label='Primary lens, ' + label1)
        plt.plot(xL1_2[t0idx2, 0], xL1_2[t0idx2, 1],
                 'gs', mfc='green', mec='green', alpha=0.2,
                 label='Primary lens, ' + label2)
        plt.plot(xL2_1[t0idx1, 0], xL2_1[t0idx1, 1],
                 'gs', mfc='none', mec='green',
                 label='Secondary lens, ' + label1)
        plt.plot(xL2_2[t0idx2, 0], xL2_2[t0idx2, 1],
                 'gs', mfc='none', mec='green', alpha=0.2,
                 label='Secondary lens, ' + label2)

        plt.legend(fontsize=10)
        plt.gca().invert_xaxis()
        plt.xlabel('R.A. (mas)')
        plt.ylabel('Dec. (mas)')

        # Check just the astrometric shift part.
        plt.figure(3)
        plt.clf()
        plt.plot(t_obs, dxS1[:, 0], 'r--', label='R.A., ' + label1)
        plt.plot(t_obs, dxS1[:, 1], 'r-.', label='Dec., ' + label1)
        plt.plot(t_obs, dxS2[:, 0], 'b--', label='R.A., ' + label2, alpha=0.2)
        plt.plot(t_obs, dxS2[:, 1], 'b-.', label='Dec., ' + label2, alpha=0.2)
        plt.legend(fontsize=10)
        plt.ylabel('Astrometric Shift (mas)')
        plt.xlabel('Time (MJD)')

        plt.figure(4)
        plt.clf()
        plt.plot(dxS1[:, 0], dxS1[:, 1], 'r-', label=label1)
        plt.plot(dxS2[:, 0], dxS2[:, 1], 'b-', label=label2, alpha=0.2)
        plt.axhline(0, linestyle='--')
        plt.axvline(0, linestyle='--')
        plt.legend()
        plt.gca().invert_xaxis()
        plt.xlabel('Shift RA (mas)')
        plt.ylabel('Shift Dec (mas)')
        plt.axis('equal')

        print('Einstein radius: ', psbl1.thetaE_amp, psbl2.thetaE_amp)

    # Print some common stuff
    print('tE: ', psbl1.tE, psbl2.tE)
    print('u0_amp: ', psbl1.u0_amp, psbl2.u0_amp)

    return


def test_PSBL_PhotAstrom_noPar_Param2(plot=False):
    """
    General testing of PSBL... caustic crossings.
    """

    raL = 259.5
    decL = -29.0
    t0 = 57000
    u0 = 0.3  # in units of Einstein radii
    tE = 200.0
    piE_E = 0.01
    piE_N = -0.01
    b_sff = np.array([1.0])
    mag_src = np.array([18])
    thetaE = 3.0  # in mas
    xS0_E = 0.0
    xS0_N = 0.01
    muS_E = 3.0
    muS_N = 0.0
    piS = (1.0 / 8000.0) * 1e3  # mas
    q = 0.8  # M2 / M1
    sep = 3.0  # mas
    alpha = 135.0

    psbl = model.PSBL_PhotAstrom_noPar_Param2(t0, u0, tE,
                                              thetaE, piS,
                                              piE_E, piE_N,
                                              xS0_E, xS0_N,
                                              muS_E, muS_N,
                                              q, sep, alpha,
                                              b_sff, mag_src,
                                              raL=raL, decL=decL,
                                              root_tol=1e-4)

    t_obs = np.arange(56000.0, 58000.0, 3)

    if plot:
        plot_PSBL(psbl, t_obs)

    # Check that we have some extreme magnifications since this
    # is caustic crossing.
    phot = psbl.get_photometry(t_obs)

    assert phot.min() < 16

    return


def test_PSBL_Phot_noPar_Param1(plot=False):
    """
    General testing of PSBL... caustic crossings.
    """

    # NOTE this gives the same model as in test_PSBL_Phot_noPar_Param1()
    raL = 259.5
    decL = -29.0
    t0 = 57000
    u0 = 0.3  # in units of Einstein radii
    tE = 200.0
    piE_E = 0.01
    piE_N = -0.01
    b_sff = np.array([1.0])
    mag_src = np.array([18])
    q = 0.8  # M2 / M1
    # sep = 3e-3 # in arcsec
    sep = 1.0  # in Einstein radii
    alpha = 135.0  # PA of binary on the sky
    phi_piE = np.degrees(np.arctan2(piE_N, piE_E))  # PA of muRel on the sky
    phi = alpha - phi_piE  # relative angle between binary and muRel.
    print('alpha = ', alpha, ' deg')
    print('phi_piE = ', phi_piE, ' deg')
    print('phi = ', phi, ' deg')

    psbl = model.PSBL_Phot_noPar_Param1(t0, u0, tE,
                                        piE_E, piE_N,
                                        q, sep, phi,
                                        b_sff, mag_src,
                                        raL=raL, decL=decL,
                                        root_tol=1e-4)

    t_obs = np.arange(56000.0, 58000.0, 3)

    if plot:
        plot_PSBL(psbl, t_obs)

    # Check that we have some extreme magnifications since this
    # is caustic crossing.
    phot = psbl.get_photometry(t_obs)

    assert phot.max() > 15

    return


def test_PSBL_PhotAstrom_Par_Param2(plot=False, verbose=False):
    """
    General testing of PSBL... caustic crossings.
    """

    raL = 259.5
    decL = -29.0
    t0 = 57000
    u0 = 0.3  # in units of Einstein radii
    tE = 200.0
    piE_E = 0.01
    piE_N = -0.01
    b_sff = np.array([1.0])
    mag_src = np.array([18])
    thetaE = 3.0  # in mas
    xS0_E = 0.0
    xS0_N = 0.01
    muS_E = 3.0
    muS_N = 0.0
    piS = (1.0 / 8000.0) * 1e3  # mas
    q = 0.8  # M2 / M1
    sep = 3.0  # mas
    alpha = 135.0

    psbl_n = model.PSBL_PhotAstrom_noPar_Param2(t0, u0, tE,
                                                thetaE, piS,
                                                piE_E, piE_N,
                                                xS0_E, xS0_N,
                                                muS_E, muS_N,
                                                q, sep, alpha,
                                                b_sff, mag_src,
                                                raL=raL, decL=decL,
                                                root_tol=1e-4)

    psbl_p = model.PSBL_PhotAstrom_Par_Param2(t0, u0, tE,
                                              thetaE, piS,
                                              piE_E, piE_N,
                                              xS0_E, xS0_N,
                                              muS_E, muS_N,
                                              q, sep, alpha,
                                              b_sff, mag_src,
                                              raL=raL, decL=decL,
                                              root_tol=1e-4)

    t_obs = np.arange(56000.0, 58000.0, 3)

    if plot:
        plot_PSBL_compare(psbl_n, 'No Parallax', psbl_p, 'Parallax', t_obs)

    # Check that we have some extreme magnifications since this
    # is caustic crossing.
    phot1 = psbl_n.get_photometry(t_obs)
    phot2 = psbl_p.get_photometry(t_obs)

    assert phot1.min() < 16
    assert phot2.min() < 16

    if verbose:
        print('Sep (in thetaE, no par): ', psbl_n.sep / psbl_n.thetaE_amp)
        print('Sep (in thetaE, with par): ', psbl_p.sep / psbl_p.thetaE_amp)
        print('m1 (in thetaE**2, not mass): ', psbl_n.m1 / (psbl_n.thetaE_amp * 1e-3) ** 2,
              psbl_p.m1 / (psbl_p.thetaE_amp * 1e-3) ** 2)
        print('m2 (in thetaE**2, not mass): ', psbl_n.m2 / (psbl_n.thetaE_amp * 1e-3) ** 2,
              psbl_p.m2 / (psbl_p.thetaE_amp * 1e-3) ** 2)

    assert psbl_n.m1 == pytest.approx(psbl_p.m1)

    ##########
    # Recalculate u calculation from complex_pos() to debug.
    ##########
    # Calculate the position of the source w.r.t. lens (in Einstein radii)
    # Distance along muRel direction
    # tau = (t_obs - psbl_p.t0) / psbl_p.tE
    # tau = tau.reshape(len(tau), 1)

    # # Distance along u0 direction -- always constant with time.
    # u0 = psbl_p.u0.reshape(1, len(psbl_p.u0))
    # thetaE_hat = psbl_p.thetaE_hat.reshape(1, len(psbl_p.thetaE_hat))

    # # Total distance
    # u = u0 + tau * thetaE_hat

    # # Incorporate parallax
    # parallax_vec = model.parallax_in_direction(psbl_p.raL, psbl_p.decL, t_obs)
    # u -= psbl_p.piE_amp * parallax_vec

    # t0dx = np.argmin(np.abs(tau))
    # print('u = ')
    # print(u[t0dx - 5:t0dx + 5, :])

    # w, z1, z2 = psbl_p.get_complex_pos(t_obs)
    # comp = psbl_p.get_complex_pos(t_obs)
    # images_p, amps_p = psbl_p.get_all_arrays(t_obs)
    # amp_arr_msk = np.ma.masked_invalid(amps_p)
    # amp = np.sum(amp_arr_msk, axis=1)

    # # print(images_p[t0dx-5:t0dx+5])
    # # print(amps_p[t0dx-5:t0dx+5])

    # # Get the astrometry in the lens rest frame in units of thetaE
    # xL = psbl_p.get_lens_astrometry(t_obs)  # in arcsec
    # xL1, xL2 = psbl_p.get_resolved_lens_astrometry(t_obs)  # in arcsec
    # xS_u = psbl_p.get_astrometry_unlensed(t_obs)  # in arcsec
    # u2 = (xS_u - xL) / (psbl_p.thetaE_amp * 1e-3)  # -- this should basically be u

    # w_new = u2
    # z1_new = (xL1 - xL) / (psbl_p.thetaE_amp * 1e-3)
    # z2_new = (xL2 - xL) / (psbl_p.thetaE_amp * 1e-3)

    # print('w: ')
    # print(w[t0dx - 5:t0dx + 5] / (psbl_p.thetaE_amp * 1e-3))
    # print(w_new[t0dx - 5:t0dx + 5])
    # print('z1: ')
    # print(z1[t0dx - 5:t0dx + 5] / (psbl_p.thetaE_amp * 1e-3))
    # print(z1_new[t0dx - 5:t0dx + 5])
    # print('z12 ')
    # print(z2[t0dx - 5:t0dx + 5] / (psbl_p.thetaE_amp * 1e-3))
    # print(z2_new[t0dx - 5:t0dx + 5])

    # print('u2 = ')
    # print(u2[t0dx - 5:t0dx + 5])

    return


def test_PSBL_Phot_Par_Param1(plot=False, verbose=False):
    """
    General testing of PSBL... caustic crossings.
    """

    # NOTE this gives the same model as in test_PSBL_Phot_noPar_Param1()
    raL = 259.5
    decL = -29.0
    t0 = 57000
    u0 = 0.3  # in units of Einstein radii
    tE = 200.0
    piE_E = 0.01
    piE_N = -0.01
    b_sff = np.array([1.0])
    mag_src = np.array([18])
    q = 0.8  # M2 / M1
    sep = 1.0  # in Einstein radii
    alpha = 135.0  # PA of binary on the sky
    phi_piE = np.degrees(np.arctan2(piE_N, piE_E))  # PA of muRel on the sky
    phi = alpha - phi_piE  # relative angle between binary and muRel.
    print('alpha = ', alpha, ' deg')
    print('phi_piE = ', phi_piE, ' deg')
    print('phi = ', phi, ' deg')

    psbl_n = model.PSBL_Phot_noPar_Param1(t0, u0, tE,
                                          piE_E, piE_N,
                                          q, sep, phi,
                                          b_sff, mag_src,
                                          raL=raL, decL=decL,
                                          root_tol=1e-4)
    psbl_p = model.PSBL_Phot_Par_Param1(t0, u0, tE,
                                        piE_E, piE_N,
                                        q, sep, phi,
                                        b_sff, mag_src,
                                        raL=raL, decL=decL,
                                        root_tol=1e-4)

    t_obs = np.arange(56000.0, 58000.0, 3)

    if plot:
        plot_PSBL_compare(psbl_n, 'No Parallax', psbl_p, 'Parallax', t_obs)

    # Check that we have some extreme magnifications since this
    # is caustic crossing.
    phot1 = psbl_n.get_photometry(t_obs)
    phot2 = psbl_p.get_photometry(t_obs)

    assert phot1.min() < 16
    assert phot2.min() < 16

    if verbose:
        print('Sep (in thetaE, no par): ', psbl_n.sep)
        print('Sep (in thetaE, with par): ', psbl_p.sep)
        print('m1 (in thetaE**2, not mass): ', psbl_n.m1, psbl_p.m1)
        print('m2 (in thetaE**2, not mass): ', psbl_n.m2, psbl_p.m2)

    # ##########
    # # Recalculate u calculation from complex_pos() to debug.
    # ##########
    # # Calculate the position of the source w.r.t. lens (in Einstein radii)
    # # Distance along muRel direction
    # tau = (t_obs - psbl_p.t0) / psbl_p.tE
    # tau = tau.reshape(len(tau), 1)

    # # Distance along u0 direction -- always constant with time.
    # u0 = psbl_p.u0.reshape(1, len(psbl_p.u0))
    # thetaE_hat = psbl_p.thetaE_hat.reshape(1, len(psbl_p.thetaE_hat))

    # # Total distance
    # u = u0 + tau * thetaE_hat

    # # Incorporate parallax
    # parallax_vec = model.parallax_in_direction(psbl_p.raL, psbl_p.decL, t_obs)
    # u -= psbl_p.piE_amp * parallax_vec

    # t0dx = np.argmin(np.abs(tau))
    # print('u = ')
    # print(u[t0dx - 5:t0dx + 5, :])

    # w, z1, z2 = psbl_p.get_complex_pos(t_obs)
    # images_p, amps_p = psbl_p.get_all_arrays(t_obs)
    # amp_arr_msk = np.ma.masked_invalid(amps_p)
    # amp = np.sum(amp_arr_msk, axis=1)

    # print('w: ')
    # print(w[t0dx - 5:t0dx + 5])
    # print('z1: ')
    # print(z1[t0dx - 5:t0dx + 5])
    # print('z2: ')
    # print(z2[t0dx - 5:t0dx + 5])

    return


def test_PSBL_phot_vs_pyLIMA(plot=False):
    # Parameters -- common to ours and pyLIMA
    t0 = 55775.0
    u0_amp = 0.5
    tE = 60.0
    mag_src = 16
    b_sff = 0.5
    q = 1.0
    sep = 0.6   # mas
    phi = 125.0 # deg

    tol = 5e-4

    res = plot_compare_vs_pylima(t0, u0_amp, tE, mag_src, b_sff, q, sep, phi,
                                 tol=tol, plot=plot)
    t_mjd, mag_pyl, mag_our, max_delta = res
    assert max_delta < tol

    # Change t0:
    t0_new = 56000.0
    res = plot_compare_vs_pylima(t0_new, u0_amp, tE, mag_src, b_sff, q, sep, phi,
                                 tol=tol, plot=plot)
    t_mjd, mag_pyl, mag_our, max_delta = res
    assert max_delta < tol

    # Change u0_amp:
    u0_amp_new = 0.4
    res = plot_compare_vs_pylima(t0_new, u0_amp_new, tE, mag_src, b_sff, q, sep, phi,
                                 tol=tol, plot=plot)
    t_mjd, mag_pyl, mag_our, max_delta = res
    assert max_delta < tol

    # Change tE:
    tE_new = 120.0
    res = plot_compare_vs_pylima(t0, u0_amp, tE_new, mag_src, b_sff, q, sep, phi,
                                 tol=tol, plot=plot)
    t_mjd, mag_pyl, mag_our, max_delta = res
    assert max_delta < tol

    # Change sep:
    sep_new = 0.3
    res = plot_compare_vs_pylima(t0, u0_amp, tE, mag_src, b_sff, q, sep_new, phi,
                                 tol=tol, plot=plot)
    t_mjd, mag_pyl, mag_our, max_delta = res
    assert max_delta < tol

    # Change phi:
    phi_new = 0.3
    res = plot_compare_vs_pylima(t0, u0_amp, tE, mag_src, b_sff, q, sep, phi_new,
                                 tol=tol, plot=plot)
    t_mjd, mag_pyl, mag_our, max_delta = res
    assert max_delta < tol

    # Change mag_src:
    mag_src_new = 18
    res = plot_compare_vs_pylima(t0, u0_amp, tE, mag_src_new, b_sff, q, sep, phi,
                                 tol=tol, plot=plot)
    t_mjd, mag_pyl, mag_our, max_delta = res
    assert max_delta < tol

    # Change b_sff:
    b_sff_new = 0.5
    res = plot_compare_vs_pylima(t0, u0_amp, tE, mag_src, b_sff_new, q, sep, phi,
                                 tol=tol, plot=plot)
    t_mjd, mag_pyl, mag_our, max_delta = res
    assert max_delta < tol

    # Change q
    q_new = 0.8
    res = plot_compare_vs_pylima(t0, u0_amp, tE, mag_src, b_sff, q_new, sep, phi,
                                 tol=tol, plot=plot)
    t_mjd, mag_pyl, mag_our, max_delta = res
    assert max_delta < tol

    return


def plot_compare_vs_pylima(t0, u0_amp, tE, mag_src, b_sff, q, sep, phi, piEE=0.1, piEN=0.1,
                           tol = 1e-6, plot=False):
    """All input values are our model definitions.
    
    Note piEE and piEN should be arbitrary. But might want to check just in case. 
    """
    from pyLIMA import models as microlmodels
    from pyLIMA import event
    from pyLIMA import telescopes
    from pyLIMA import toolbox as microltoolbox
    from pyLIMA.models import generate_model

    phi_rad = np.radians(phi)

    # These are arbitrary in the Phot-noParallax model.
    piEE = 0.1
    piEN = 0.1

    # Our --> PyLIMA  conversions
    pylima_q = q

    q_prime = (1.0 - q) / (2.0 * (1 + q))

    pylima_u0 = u0_amp + q_prime * sep * np.sin(phi_rad)
    pylima_t0 = t0 + q_prime * sep * tE * np.cos(phi_rad)

    # Note that pylima_phi = phi

    log_q = np.log10(pylima_q)
    log_s = np.log10(sep)

    # Load up some artificial data for pyLIMA... need this for time array definition.
    tests_dir = os.path.dirname(os.path.realpath(__file__))
    pylima_data = np.loadtxt(tests_dir + '/data/OB120169_phot.dat')
    #pylima_data[:, 1] = 1e5
    time_jd = pylima_data[:, 0]
    time_mjd = time_jd - 2400000.5

    pylima_tel = telescopes.Telescope(name='OGLE', camera_filter='I',
                                      light_curve=pylima_data,
                                      light_curve_names = ['time', 'mag', 'err_mag'],
                                      light_curve_units = ['JD', 'mag', 'mag'])

    pylima_ev = event.Event()
    pylima_ev.name = 'Fubar'
    pylima_ev.telescopes.append(pylima_tel)

    pylima_mod = generate_model.create_model('PSBL', pylima_ev)
    pylima_mod.define_model_parameters()
    pylima_mod.blend_flux_ratio = False

    tmp_params = [pylima_t0 + 2400000.5, pylima_u0, tE, sep, pylima_q, phi_rad]
    pylima_par = pylima_mod.compute_pyLIMA_parameters(tmp_params)
    pylima_par.fsource_OGLE = microltoolbox.brightness_transformation.magnitude_to_flux(mag_src)
    pylima_par.fblend_OGLE = pylima_par.fsource_OGLE * (1.0 - b_sff) / b_sff
    pylima_amp = pylima_mod.model_magnification(pylima_tel, pylima_par)

    pylima_mod_out = pylima_mod.compute_the_microlensing_model(pylima_tel, pylima_par)
    pylima_lcurve = pylima_mod_out['photometry']
    pylima_lcurve_mag = microltoolbox.brightness_transformation.flux_to_magnitude(pylima_lcurve)

    # Compute our model
    psbl = model.PSBL_Phot_noPar_Param1(t0, u0_amp, tE, piEE, piEN, q, sep, phi,
                                        [b_sff], [mag_src], root_tol=1e-6)

    our_mag = psbl.get_photometry(time_mjd)

    max_delta = np.max(np.abs(pylima_lcurve_mag - our_mag))

    if plot:
        plt.figure(1, figsize=(11, 6))
        plt.clf()
        f1 = plt.gcf().add_axes([0.4, 0.35, 0.57, 0.6])
        f2 = plt.gcf().add_axes([0.4, 0.15, 0.57, 0.2])
        f1.get_shared_x_axes().join(f1, f2)
        f1.set_xticklabels([])

        f1.plot(time_mjd, pylima_lcurve_mag, 'ko', label='pyLIMA')
        f1.plot(time_mjd, our_mag, 'r.', label='Ours')
        f1.invert_yaxis()
        f1.set_xlabel('MJD (day)')
        f1.set_ylabel('I (mag)')
        f1.legend()

        f2.plot(time_mjd, pylima_lcurve_mag - our_mag, 'k.')
        f2.set_xlabel('MJD (day)')
        f2.set_ylabel('PyL-Ours')

        tleft = 0.03
        ttop = 0.7
        ttstep = 0.05
        fig = plt.gcf()
        fig.text(tleft, ttop - 0 * ttstep, 't0 = {0:.1f} (MJD)'.format(t0), fontsize=12)
        fig.text(tleft, ttop - 1 * ttstep, 't0_pyL = {0:.1f} (MJD)'.format(pylima_t0), fontsize=12)
        fig.text(tleft, ttop - 2 * ttstep, 'u0 = {0:.3f}'.format(u0_amp), fontsize=12)
        fig.text(tleft, ttop - 3 * ttstep, 'u0_pyL = {0:.3f}'.format(pylima_u0), fontsize=12)
        fig.text(tleft, ttop - 4 * ttstep, 'tE = {0:.1f} (day)'.format(tE), fontsize=12)
        fig.text(tleft, ttop - 5 * ttstep, 'q  = {0:.5f}'.format(q), fontsize=12)
        fig.text(tleft, ttop - 6 * ttstep, 'q_pyL  = {0:.5f}'.format(pylima_q), fontsize=12)
        fig.text(tleft, ttop - 7 * ttstep, 'sep  = {0:.5f}'.format(sep), fontsize=12)
        fig.text(tleft, ttop - 8 * ttstep, 'phi  = {0:.1f}'.format(phi), fontsize=12)
        fig.text(tleft, ttop - 9 * ttstep, 'b_sff  = {0:.2f}'.format(b_sff), fontsize=12)
        fig.text(tleft, ttop - 10 * ttstep, 'mag_src  = {0:.1f}'.format(mag_src), fontsize=12)

        if max_delta > tol:
            fig.text(tleft, 0.05, '!!BAD!!', fontsize=16, color='red')

            plt.savefig('PSBL_phot_vs_pyLIMA.png')

    return (time_mjd, pylima_lcurve_mag, our_mag, max_delta)


@pytest.mark.skip(reason="broken: pyLIMA parallax differs slightly (erfa vs. jpl?)")
def test_PSPL_phot_vs_pyLIMA_parallax(plot=False):
    # Parameters: BAGLE style (conversion down later)
    ra = 267.4640833333333
    dec = -34.62555555555556
    t0 = 55775.0
    u0_amp = 0.5
    tE = 200.0
    piEE = 0.5
    piEN = -0.1
    mag_src = 16
    b_sff = 1.0

    tol = 1e-6

    # res = plot_compare_vs_pylima_pspl(ra, dec, t0, u0_amp, tE, piEE, piEN, mag_src, b_sff, parallax=False)
    # t_mjd, mag_pyl, mag_our, max_delta = res
    # assert max_delta < 1e-6

    res = plot_compare_vs_pylima_pspl(ra, dec, t0, u0_amp, tE, piEE, piEN, mag_src, b_sff,
                                      parallax=True, tol=tol, plot=plot)
    t_mjd, mag_pyl, mag_our, max_delta = res
    assert max_delta < 1e-6

    return

def test_PSPL_phot_vs_pyLIMA_noparallax(plot=False):
    # Parameters: BAGLE style (conversion down later)
    ra = 267.4640833333333
    dec = -34.62555555555556
    t0 = 55775.0
    u0_amp = 0.5
    tE = 200.0
    piEE = 0.5
    piEN = -0.1
    mag_src = 16
    b_sff = 1.0

    tol = 1e-6

    # res = plot_compare_vs_pylima_pspl(ra, dec, t0, u0_amp, tE, piEE, piEN, mag_src, b_sff, parallax=False)
    # t_mjd, mag_pyl, mag_our, max_delta = res
    # assert max_delta < 1e-6

    res = plot_compare_vs_pylima_pspl(ra, dec, t0, u0_amp, tE, piEE, piEN, mag_src, b_sff,
                                      parallax=False, tol=tol, plot=plot)
    t_mjd, mag_pyl, mag_our, max_delta = res
    assert max_delta < 1e-6

    return


def plot_compare_vs_pylima_pspl(ra, dec, t0, u0_amp, tE, piEE, piEN, mag_src, b_sff,
                                parallax=True, tol=1e-6, plot=True):
    """
    Compare pyLIMA to our models with some plots. 

    Input parameters are in our conventions and heliocentric coordinate system.
    """
    from pyLIMA import models as microlmodels
    from pyLIMA import event
    from pyLIMA import telescopes
    from pyLIMA import toolbox as microltoolbox
    from pyLIMA.models import generate_model

    # To convert between pyLIMA (geocentric) and Ours (heliocentric), we will
    # need some info about the Sun's position and velocity.
    # First define the reference time: We will use our t0 as the reference time.
    t0_par = t0

    #####
    # Load up some artificial data for pyLIMA... need this for time array definition.
    #####
    tests_dir = os.path.dirname(os.path.realpath(__file__))
    pylima_data = np.loadtxt(tests_dir + '/data/OB120169_phot.dat')
    time_jd = pylima_data[:, 0]
    time_mjd = time_jd - 2400000.5

    #####
    # Compute our model
    #####
    if parallax:
        pspl = model.PSPL_Phot_Par_Param1(t0, u0_amp, tE, piEE, piEN,
                                          [b_sff], [mag_src], raL=ra, decL=dec)
    else:
        pspl = model.PSPL_Phot_noPar_Param1(t0, u0_amp, tE, piEE, piEN,
                                            [b_sff], [mag_src], raL=ra, decL=dec)

    our_mag = pspl.get_photometry(time_mjd)
    # our_xL = pspl.get_lens_astrometry(time_mjd)
    # our_xS = pspl.get_astrometry_unlensed(time_mjd)
    # our_u = our_xS - our_xL

    #####
    # Compute pyLIMA model
    #####


    foo = frame_convert.convert_helio_geo_phot(ra, dec, t0, pspl.u0_amp, pspl.tE,
                                               pspl.piE[0], pspl.piE[1], t0_par,
                                               murel_in='SL', murel_out='LS',
                                               coord_in='EN', coord_out='tb',
                                               plot=False)
    t0_geo = foo[0]
    u0_geo = foo[1]
    tE_geo = foo[2]
    piEE_geo = foo[3]
    piEN_geo = foo[4]

    # Hmmm... I can only get PSPL without parallax to work with helio coords.
    # Hmmm... I can only get PSPL with    parallax to work with geotr coords.
    if parallax:
        pylima_u0 = u0_geo
        pylima_t0 = t0_geo + 2400000.5
        pylima_tE = tE_geo
        pylima_piEE = piEE_geo
        pylima_piEN = piEN_geo
    else:
        pylima_u0 = u0_amp
        pylima_t0 = t0 + 2400000.5
        pylima_tE = tE
        pylima_piEE = piEE
        pylima_piEN = piEN
        
    pylima_t0_par = t0_par + 2400000.5

    pylima_tel = telescopes.Telescope(name='OGLE', camera_filter='I',
                                      light_curve=pylima_data,
                                      light_curve_names = ['time', 'mag', 'err_mag'],
                                      light_curve_units = ['JD', 'mag', 'mag'])
    pylima_ev = event.Event()
    pylima_ev.name = 'Fubar'
    pylima_ev.telescopes.append(pylima_tel)
    pylima_ev.ra = ra
    pylima_ev.dec = dec

    if parallax:
        pylima_fancy_params = {}
        pylima_mod = generate_model.create_model('PSPL', pylima_ev, parallax=['Annual', pylima_t0_par])
        tmp_params = [pylima_t0, pylima_u0, pylima_tE, pylima_piEN, pylima_piEE]
    else:
        pylima_mod = generate_model.create_model('PSPL', pylima_ev)
        tmp_params = [pylima_t0, pylima_u0, pylima_tE]

    pylima_mod.define_model_parameters()
    pylima_mod.blend_flux_ratio = False

    pylima_par = pylima_mod.compute_pyLIMA_parameters(tmp_params)
    pylima_par.fsource_OGLE = microltoolbox.brightness_transformation.magnitude_to_flux(mag_src)
    pylima_par.fblend_OGLE = pylima_par.fsource_OGLE * (1.0 - b_sff) / b_sff

    pylima_amp = pylima_mod.model_magnification(pylima_tel, pylima_par)
    
    pylima_mod_out = pylima_mod.compute_the_microlensing_model(pylima_tel, pylima_par)
    pylima_lcurve = pylima_mod_out['photometry']
    pylima_lcurve_mag = microltoolbox.brightness_transformation.flux_to_magnitude(pylima_lcurve)
    # pylima_x, pylima_y, pylima_s, pylima_ang = pylima_mod.source_trajectory(pylima_tel, pylima_par,
    #                                                                         data_type='photometry')

    max_delta = np.max(np.abs(pylima_lcurve_mag - our_mag))

    if plot:
        plt.figure(1, figsize=(11, 6))
        plt.clf()
        f1 = plt.gcf().add_axes([0.4, 0.35, 0.57, 0.6])
        f2 = plt.gcf().add_axes([0.4, 0.15, 0.57, 0.2])
        f1.get_shared_x_axes().join(f1, f2)
        f1.set_xticklabels([])

        f1.plot(time_mjd, pylima_lcurve_mag, 'ko', label='pyLIMA')
        f1.plot(time_mjd, our_mag, 'r.', label='Ours')
        f1.invert_yaxis()
        f1.set_xlabel('MJD (day)')
        f1.set_ylabel('I (mag)')
        f1.legend()

        f2.plot(time_mjd, pylima_lcurve_mag - our_mag, 'k.')
        f2.set_xlabel('MJD (day)')
        f2.set_ylabel('PyL-Ours')

        tleft = 0.03
        ttop = 0.8
        ttstep = 0.05
        fig = plt.gcf()
        fig.text(tleft, ttop - 0 * ttstep, 'raL = {0:.2f} (deg)'.format(ra), fontsize=12)
        fig.text(tleft, ttop - 1 * ttstep, 'decL = {0:.2f} (deg)'.format(dec), fontsize=12)
        fig.text(tleft, ttop - 2 * ttstep, 't0 = {0:.1f} (MJD)'.format(t0), fontsize=12)
        fig.text(tleft, ttop - 3 * ttstep, 'u0     = {0:.3f}'.format(u0_amp), fontsize=12)
        fig.text(tleft, ttop - 4 * ttstep, 'u0_pyL = {0:.3f}'.format(pylima_u0), fontsize=12)
        fig.text(tleft, ttop - 5 * ttstep, 'tE = {0:.1f} (day)'.format(tE), fontsize=12)
        fig.text(tleft, ttop - 6 * ttstep, 'tE_pyL = {0:.1f} (day)'.format(pylima_tE), fontsize=12)
        fig.text(tleft, ttop - 7 * ttstep, 'piEE (S-L) = {0:.4f}'.format(piEE), fontsize=12)
        fig.text(tleft, ttop - 8 * ttstep, 'piEE_pyL (L-S) = {0:.4f}'.format(pylima_piEE), fontsize=12)
        fig.text(tleft, ttop - 9 * ttstep, 'piEN (S-L) = {0:.4f}'.format(piEN), fontsize=12)
        fig.text(tleft, ttop - 10 * ttstep, 'piEN_pyL (L-S) = {0:.4f}'.format(pylima_piEN), fontsize=12)
        fig.text(tleft, ttop - 11 * ttstep, 'b_sff = {0:.2f}'.format(b_sff), fontsize=12)
        fig.text(tleft, ttop - 12 * ttstep, 'mag_src = {0:.1f}'.format(mag_src), fontsize=12)

        if max_delta > 1e-6:
            fig.text(tleft, 0.05, '!!BAD!!', fontsize=16, color='red')

        plt.savefig('PSPL_phot_vs_pyLIMA.png')

        # plt.figure(2, figsize=(11, 6))
        # plt.clf()
        # f3 = plt.gcf().add_axes([0.4, 0.60, 0.57, 0.3])
        # f4 = plt.gcf().add_axes([0.4, 0.15, 0.57, 0.3])
        # f3.get_shared_x_axes().join(f3, f4)

        # f3.plot(time_mjd, pylima_x, 'ko', label='pyLIMA')
        # f3.plot(time_mjd, our_u[:, 0], 'r.', label='Ours')
        # f4.plot(time_mjd, pylima_y, 'ko', label='pyLIMA')
        # f4.plot(time_mjd, our_u[:, 1], 'r.', label='Ours')
        # f3.legend()

    return (time_mjd, pylima_lcurve_mag, our_mag, max_delta)


def test_bagle_self_conversion(plot=False):
    """
    Test whether our helio --> geotr converesions are
    self-consistent.
    """
    model.parallax.solar_system_ephemeris.set('builtin')

    raL = 260.0
    decL = -30.0

    t0 = 56000.0
    u0_amp = 0.2
    tE = 135.0
    piE_E = 0.1
    piE_N = 0.1
    b_sff = 1
    mag_src = 18
    t0par = 56050.0

    t_obs = np.arange(t0 - 3 * tE, t0 + 3 * tE, 0.1)

    ########## 
    # Test Setup: (1) Helio model --> (2) convert to geotr params --> (3) geotr model
    ##########
    pspl_h = model.PSPL_Phot_Par_Param1(t0, u0_amp, tE,
                                        piE_E, piE_N, b_sff, mag_src,
                                        raL, decL)

    t0_g, u0_amp_g, tE_g, piE_E_g, piE_N_g = pspl_h.get_geoproj_params(t0par, plot=False)

    pspl_g = model.PSPL_Phot_Par_Param1_geoproj(t0_g, u0_amp_g, tE_g,
                                                piE_E_g, piE_N_g, b_sff, mag_src,
                                                t0par,
                                                raL, decL)

    mag_h = pspl_h.get_photometry(t_obs)
    mag_g = pspl_g.get_photometry(t_obs)

    amp_h = pspl_h.get_amplification(t_obs)
    amp_g = pspl_g.get_amplification(t_obs)

    if plot:
        # Plot the amplification
        plt.figure(8)
        plt.clf()
        fig1, ax1 = plt.subplots(2, 1, num=8, sharex=True)
        ax1[0].plot(t_obs - t0, mag_h, 'ko', label='helio', alpha=0.5)
        ax1[0].plot(t_obs - t0, mag_g, 'r.', label='geotr', alpha=0.5)
        ax1[1].plot(t_obs - t0, mag_h - mag_g, 'b.')
        ax1[1].set_xlabel('t - t0 (MJD)')
        ax1[0].set_ylabel('Mag')
        ax1[1].set_ylabel('helio - geotr')
        ax1[0].legend()
        ax1[0].invert_yaxis()
        ax1[0].set_title('helio --> geotr')
        

    # Loose tolerance because this is a JPL vs. erfa.epv00 ephemeris problem.
    assert np.abs(mag_h - mag_g).max() < 1e-2

    ##########
    # Test Setup: (1) Geotr model --> (2) convert to helio params --> (3) helio model
    ##########
    t0_h, u0_amp_h, tE_h, piE_E_h, piE_N_h = pspl_g.get_helio_params(plot=False)

    pspl_h_from_g = model.PSPL_Phot_Par_Param1(t0_h, u0_amp_h, tE_h,
                                               piE_E_h, piE_N_h, b_sff, mag_src,
                                               raL, decL)

    mag_h_from_g = pspl_h_from_g.get_photometry(t_obs)

    amp_h_from_g = pspl_h_from_g.get_amplification(t_obs)

    if plot:
        # Plot the magnitudes of helio vs. geo
        plt.figure(9)
        plt.clf()
        fig1, ax1 = plt.subplots(2, 1, num=9, sharex=True)
        ax1[0].plot(t_obs - t0, mag_h_from_g, 'ko', label='helio_convert', alpha=0.5)
        ax1[0].plot(t_obs - t0, mag_g, 'r.', label='geotr', alpha=0.5)
        ax1[1].plot(t_obs - t0, mag_h_from_g - mag_g, 'b.')
        ax1[1].set_xlabel('t - t0 (MJD)')
        ax1[0].set_ylabel('Mag')
        ax1[1].set_ylabel('helio_convert - geotr')
        ax1[0].legend()
        ax1[0].invert_yaxis()
        ax1[0].set_title('geotr --> helio')

        # Compare helio vs. helio after conversion
        plt.figure(10)
        plt.clf()
        fig1, ax1 = plt.subplots(2, 1, num=10, sharex=True)
        ax1[0].plot(t_obs - t0, mag_h, 'ko', label='helio_orig', alpha=0.5)
        ax1[0].plot(t_obs - t0, mag_h, 'r.', label='helio_convert', alpha=0.5)
        ax1[1].plot(t_obs - t0, mag_h_from_g - mag_h, 'b.')
        ax1[1].set_xlabel('t - t0 (MJD)')
        ax1[0].set_ylabel('Mag')
        ax1[1].set_ylabel('helio_convert - helio')
        ax1[0].legend()
        ax1[0].invert_yaxis()
        ax1[0].set_title('helio --> geotr --> helio')
        

    assert np.abs(mag_h - mag_h_from_g).max() < 1e-9

    model.parallax.solar_system_ephemeris.set('jpl')

    return



def test_PSPL_Phot_Par_Param1_geoproj():
    t0par = 56000
    t0 = 56026.03
    u0_amp = -0.222
    tE = 135.0
    piE_E = -0.058
    piE_N = 0.11
    b_sff = 1.0
    mag_src = 19.266

    raL = (17.0 + (49.0 / 60.) + (51.38 / 3600.0)) * 15.0  # degrees
    decL = -35 + (22.0 / 60.0) + (28.0 / 3600.0)

    pspl = run_test_PSPL_Phot_Par_Param1_geoproj(t0, u0_amp, tE,
                                                 piE_E, piE_N, b_sff, mag_src,
                                                 t0par,
                                                 raL, decL, outdir='')

    return

def test_PSPL_PhotAstrom_Par_Param4_geoproj():
    t0par = 56000
    t0 = 56026.03
    u0_amp = -0.222
    tE = 135.0
    piE_E = -0.058
    piE_N = 0.11
    b_sff = 1.0
    mag_base = 19.266

    thetaE = 3
    piS = 0.125
    xS0_E = 0.1
    xS0_N = -0.1
    muS_E = 2
    muS_N = 1

    raL = (17.0 + (49.0 / 60.) + (51.38 / 3600.0)) * 15.0  # degrees
    decL = -35 + (22.0 / 60.0) + (28.0 / 3600.0)

    run_test_PSPL_PhotAstrom_Par_Param4_geoproj(t0, u0_amp, tE, thetaE, piS,
                                                piE_E, piE_N,
                                                xS0_E, xS0_N,
                                                muS_E, muS_N,
                                                b_sff, mag_base,
                                                t0par,
                                                raL, decL,
                                                outdir='')
    return


def run_test_PSPL_PhotAstrom_Par_Param4_geoproj(t0, u0_amp, tE, thetaE, piS,
                                                piE_E, piE_N,
                                                xS0_E, xS0_N,
                                                muS_E, muS_N,
                                                b_sff, mag_base,
                                                t0par,
                                                raL, decL,
                                                plot=False,
                                                outdir=''):
    if (outdir != '') and (outdir != None):
        os.makedirs(outdir, exist_ok=True)

    pspl = model.PSPL_PhotAstrom_Par_Param4_geoproj(t0, u0_amp, tE, thetaE, piS,
                                                    piE_E, piE_N,
                                                    xS0_E, xS0_N,
                                                    muS_E, muS_N,
                                                    b_sff, mag_base,
                                                    t0par,
                                                    raL, decL)

    assert pspl.t0 == pytest.approx(t0)
    assert pspl.u0_amp == pytest.approx(u0_amp)

    t = np.arange(t0 - 1000, t0 + 1000, 1)
    dt = t - pspl.t0

    A = pspl.get_amplification(t)
    pos = pspl.get_astrometry(t)
    shift = pspl.get_centroid_shift(t)

    if plot:
        # Plot the amplification
        plt.figure(1)
        plt.clf()
        plt.plot(dt, 2.5 * np.log10(A), 'k.')
        plt.xlabel('t - t0 (MJD)')
        plt.ylabel('2.5 * log(A)')
        plt.savefig(outdir + 'amp_v_time.png')
        plt.show()

        # Plot the position
        plt.figure(2)
        plt.clf()
        plt.plot(pos[:, 0], pos[:, 1], 'k.')
        plt.xlabel('RA (arcsec)')
        plt.ylabel('Dec (arcsec)')
        plt.savefig(outdir + 'pos.png')
        plt.show()

        # Plot the shift
        plt.figure(3)
        plt.clf()
        plt.plot(shift[:, 0], shift[:, 1], 'k.')
        plt.xlabel('RA (mas)')
        plt.ylabel('Dec (mas)')
        plt.savefig(outdir + 'shift.png')
        plt.show()
        
    return pspl


def run_test_PSPL_Phot_Par_Param1_geoproj(t0, u0_amp, tE,
                                          piE_E, piE_N, b_sff, mag_src,
                                          t0par,
                                          raL, decL,
                                          plot=False, outdir=''):
    if (outdir != '') and (outdir != None):
        os.makedirs(outdir, exist_ok=True)

    pspl = model.PSPL_Phot_Par_Param1_geoproj(t0, u0_amp, tE,
                                              piE_E, piE_N, b_sff, mag_src,
                                              t0par,
                                              raL, decL)

    assert pspl.t0 == pytest.approx(t0)
    assert pspl.u0_amp == pytest.approx(u0_amp)

    t = np.arange(t0 - 500, t0 + 500, 1)
    dt = t - pspl.t0

    A = pspl.get_amplification(t)

    if plot:
        # Plot the amplification
        plt.figure(1)
        plt.clf()
        plt.plot(dt, 2.5 * np.log10(A), 'k.')
        plt.xlabel('t - t0 (MJD)')
        plt.ylabel('2.5 * log(A)')
        plt.savefig(outdir + 'amp_v_time.png')
        plt.show()

    return pspl

@pytest.mark.skip(reason="package dependency")
def test_geoproj_mm(plot=False):
    """
    Test making sure BAGLE's geocentric projected model gives the same
    thing as MulensModel.
    Note: diff of less than 1e-10 is pretty strict. Maybe loosen if needed.
    """
    diff = compare_geoproj_mm(260, -30, 56000, 56050, -0.2, 135, -0.058, 0.11, plot=plot)
    assert np.abs(diff).max() < 1e-10

    diff = compare_geoproj_mm(260, -30, 56000, 56050, 0.02, 135, 0.058, 0.01, plot=True)
    assert np.abs(diff).max() < 1e-10


def compare_geoproj_mm(raL, decL, t0par, t0, u0_amp, tE, piE_E, piE_N, plot=False):
    """
    Compare BAGLE's geocentric projected formalism implementation against
    that of MulensModel.
    All conventions are the same, except MulensModel takes times in HJD and 
    BAGLE takes times in MJD.
    Note: 
        raL and decL should be in degrees.
        t0par and t0 should be in MJD.
    """
    import MulensModel as mm

    coords = SkyCoord(raL, decL, unit=(u.deg, u.deg))

    t_mjd = np.arange(t0 - 5 * tE, t0 + 5 * tE, 0.1)
    t_hjd = t_mjd + 2400000.5

    params = {}
    params['t_0'] = t0 + 2400000.5
    params['t_0_par'] = t0par + 2400000.5
    params['u_0'] = u0_amp
    params['t_E'] = tE
    params['pi_E_N'] = piE_N
    params['pi_E_E'] = piE_E

    my_model = mm.Model(params, coords=coords)

    A_mm = my_model.get_magnification(t_hjd)

    b_sff = 1
    mag_src = 18

    pspl = model.PSPL_Phot_Par_Param1_geoproj(t0, u0_amp, tE,
                                              piE_E, piE_N, b_sff, mag_src,
                                              t0par,
                                              raL, decL)
    A_b = pspl.get_amplification(t_mjd)

    if plot:
        # Plot the amplification
        fig, ax = plt.subplots(2, 1, num=1, sharex=True)
        plt.clf()
        fig, ax = plt.subplots(2, 1, num=1, sharex=True)
        ax[0].plot(t_mjd - t0, A_b, 'ko', label='BAGLE', alpha=0.5)
        ax[0].plot(t_mjd - t0, A_mm, 'r.', label='MuLens', alpha=0.5)
        ax[1].plot(t_mjd - t0, A_b - A_mm, 'b.')
        ax[1].set_xlabel('t - t0 (MJD)')
        ax[0].set_ylabel('A')
        ax[1].set_ylabel('BAGLE - MuLens')
        ax[0].legend()
        plt.show()

    return (A_b - A_mm) / A_mm


def test_u0_hat_thetaE_hat():
    """
    Tests for:
        u0_hat_from_thetaE_hat()
        thetaE_hat_from_u0_hat()

    """
    # Tests the current code implementation:
    # Defines beta = u0_amp sign convention
    # opposite of how Andy Gould (2004) does. Ours has:
    #    beta > 0 means u0_E > 0
    #    u0_amp > 0 mean u0_E > 0
    #

    E_hat = np.array([1.0, 0.0])
    N_hat = np.array([0.0, 1.0])

    ##########
    # Test 1:
    #   u0 sign:     +, +
    #   muRel sign:  +, -
    ##########
    u0_hatE_in = 0.3
    u0_hatN_in = (1.0 - u0_hatE_in ** 2) ** 0.5
    u0_hat_in = np.array([u0_hatE_in, u0_hatN_in])

    # direction of relative proper motion vector
    # Same as thetaE_hat
    muRel_hatE_in = (1.0 - u0_hatE_in ** 2) ** 0.5
    muRel_hatN_in = -0.3
    muRel_hat_in = np.array([muRel_hatE_in, muRel_hatN_in])

    # Should be positive.
    # in units of thetaE, opposite sign as beta???? NOT SURE ANYMORE.
    u0amp_in = np.hypot(u0_hatE_in, u0_hatN_in) * np.cross(u0_hat_in, N_hat) * 1.0

    # Test
    u0_hat = model.u0_hat_from_thetaE_hat(muRel_hat_in, u0amp_in)

    assert u0_hat[0] == u0_hat_in[0]
    assert u0_hat[1] == u0_hat_in[1]
    assert np.sign(u0_hat[0]) == np.sign(u0amp_in)

    ##########
    # Test 2
    #   u0 sign:     -, +
    #   muRel sign:  +, +
    ##########
    u0_hatE_in = -0.3
    u0_hatN_in = (1.0 - u0_hatE_in ** 2) ** 0.5
    u0_hat_in = np.array([u0_hatE_in, u0_hatN_in])

    # direction of relative proper motion vector
    # Same as thetaE_hat
    muRel_hatE_in = (1.0 - u0_hatE_in ** 2) ** 0.5
    muRel_hatN_in = 0.3
    muRel_hat_in = np.array([muRel_hatE_in, muRel_hatN_in])

    # Should be negative.
    u0amp_in = np.hypot(u0_hatE_in, u0_hatN_in) * np.cross(u0_hat_in, N_hat) * 1.0

    # Test
    u0_hat = model.u0_hat_from_thetaE_hat(muRel_hat_in, u0amp_in)

    assert u0_hat[0] == u0_hat_in[0]
    assert u0_hat[1] == u0_hat_in[1]
    assert np.sign(u0_hat[0]) == np.sign(u0amp_in)

    ##########
    # Test 3
    #   u0 sign:     -, -
    #   muRel sign:  -, +
    ##########
    u0_hatE_in = -0.3
    u0_hatN_in = -(1.0 - u0_hatE_in ** 2) ** 0.5
    u0_hat_in = np.array([u0_hatE_in, u0_hatN_in])

    # direction of relative proper motion vector
    # Same as thetaE_hat
    muRel_hatE_in = -(1.0 - u0_hatE_in ** 2) ** 0.5
    muRel_hatN_in = 0.3
    muRel_hat_in = np.array([muRel_hatE_in, muRel_hatN_in])

    # Should be negative.
    u0amp_in = np.hypot(u0_hatE_in, u0_hatN_in) * np.cross(u0_hat_in, N_hat) * 1.0

    # Test
    u0_hat = model.u0_hat_from_thetaE_hat(muRel_hat_in, u0amp_in)

    assert u0_hat[0] == u0_hat_in[0]
    assert u0_hat[1] == u0_hat_in[1]
    assert np.sign(u0_hat[0]) == np.sign(u0amp_in)

    ##########
    # Test 4
    #   u0 sign:     +, -
    #   muRel sign:  +, +
    ##########
    u0_hatE_in = 0.3
    u0_hatN_in = -(1.0 - u0_hatE_in ** 2) ** 0.5
    u0_hat_in = np.array([u0_hatE_in, u0_hatN_in])

    # direction of relative proper motion vector
    # Same as thetaE_hat
    muRel_hatE_in = (1.0 - u0_hatE_in ** 2) ** 0.5
    muRel_hatN_in = 0.3
    muRel_hat_in = np.array([muRel_hatE_in, muRel_hatN_in])

    # Should be negative.
    u0amp_in = np.hypot(u0_hatE_in, u0_hatN_in) * np.cross(u0_hat_in, N_hat) * 1.0

    # Test
    u0_hat = model.u0_hat_from_thetaE_hat(muRel_hat_in, u0amp_in)

    assert u0_hat[0] == u0_hat_in[0]
    assert u0_hat[1] == u0_hat_in[1]
    assert np.sign(u0_hat[0]) == np.sign(u0amp_in)

    return


def test_PSBL_get_photometry_nans():
    # This set of parameters reproduces the problem of lots of NaNs
    # in the amplification array.
    raL = 255.9785152922
    decL = -26.7699679331
    mL1 = 0.5449857890
    mL2 = 0.2513479648
    t0 = -445.5166414077
    xS0 = [0, 0]
    beta = 63.1888232379
    muL = [-5.64504014, -5.63716286]
    muS = [-4.60154964, -5.37112324]
    dL = 6971.8480854741
    dS = 13330.5805517047
    sep = 205.1250722516
    alpha = -496.2173351517
    mag_src = 10.6950225830
    b_sff = 0.0005696291

    psbl = model.PSBL_PhotAstrom_Par_Param1(mL1, mL2, t0, xS0[0], xS0[1],
                                            beta, muL[0], muL[1], muS[0], muS[1], dL, dS,
                                            sep, alpha, [b_sff], [mag_src],
                                            raL=raL, decL=decL, root_tol=1e-10)

    # print(f't0 = {psbl.t0:.1f} MJD')
    # print(f'tE = {psbl.tE:.1f} days')

    duration = 100  # tE
    time_steps = 5000
    tmin = psbl.t0 - ((duration / 2.0) * psbl.tE)
    tmax = psbl.t0 + ((duration / 2.0) * psbl.tE)
    dt = np.linspace(tmin, tmax, time_steps)

    dt = dt[1780:1788]

    img, amp = psbl.get_all_arrays(dt)
    phot = psbl.get_photometry(dt, amp_arr=amp)

    # print('dt = ', dt)
    # print('poht = ', phot)
    # print('amp = ')
    # print(amp)

    # Check that we have both NaNs and valid values
    # in our amplifications for testing.
    idx_nan = np.where(np.isnan(amp).sum(axis=1) == 5)[0]
    # print(amp.shape)
    if len(idx_nan) > 0:
        assert len(idx_nan) != amp.shape[0]

        # Check that the amp=nans are returned as masked.
        assert np.sum(phot.mask[idx_nan]) == len(idx_nan)

        # Check that the data itself has nan (not junk values)
        # print(phot)
        # print(phot.data)
        # print(phot.mask)
        # print(phot.data[idx_nan[0]])
        assert np.isnan(phot.data[idx_nan]).sum() == len(idx_nan)

    return


def old_test_PSBL_too_many_peaks3():
    """
    What are we testing here? 
    """
    raL = 267.9828892936
    decL = -26.4253612405
    mL1 = 1.1694705685
    mL2 = 6.8748978010
    t0 = 272.1230025420
    xS0 = [0, 0]
    beta = 56.9742058606
    muL = [-3.19572701, -5.71742749]
    muS = [-3.50599981, -6.20537068]
    dL = 3693.8211092591
    dS = 8293.3433805508
    sep = 0.9251665444
    alpha = 147.6
    mag_src = 5.1452097893
    b_sff = 0.2092014345

    psbl = model.PSBL_PhotAstrom_Par_Param1(mL1, mL2, t0, xS0[0], xS0[1],
                                            beta, muL[0], muL[1], muS[0], muS[1], dL, dS,
                                            sep, alpha, [b_sff], [mag_src],
                                            raL=raL, decL=decL, root_tol=1e-8)

    print(f't0 = {psbl.t0:.1f} MJD')
    print(f'tE = {psbl.tE:.1f} days')

    # Print out some angles to see when things might be a problem.
    phi_muRel = np.degrees(np.arctan2(muS[1] - muL[1], muS[0] - muL[0]) - np.arctan2(1, 0))
    phi = alpha - phi_muRel
    print(f'phi_muRel = {phi_muRel} deg')
    print(f'phi = {phi} deg')
    print(f'alpha = {alpha} deg')

    duration = 100  # tE
    time_steps = 5000
    tmin = psbl.t0 - 5000
    tmax = psbl.t0 + 5000
    dt = np.linspace(tmin, tmax, time_steps)

    img_arr, amp_arr = psbl.get_all_arrays(dt)
    phot = psbl.get_photometry(dt, amp_arr=amp_arr)

    plt.figure(1)
    plt.clf()
    plt.plot(dt, phot)
    ax = plt.gca()
    ax.invert_yaxis()
    ax.ticklabel_format(useOffset=False)

    return


def old_test_PSBL_too_many_peaks_621():
    raL = 255.9785152922
    decL = -26.7699679331
    mL1 = 0.5449857890
    mL2 = 0.2513479648
    t0 = -445.5166414077
    xS0 = [0, 0]
    beta = 63.1888232379
    muL = [-5.64504014, -5.63716286]
    muS = [-4.60154964, -5.37112324]
    dL = 6971.8480854741
    dS = 13330.5805517047
    sep = 205.1250722516
    alpha = -496.2173351517
    mag_src = 10.6950225830
    b_sff = 0.0005696291

    psbl = model.PSBL_PhotAstrom_Par_Param1(mL1, mL2, t0, xS0[0], xS0[1],
                                            beta, muL[0], muL[1], muS[0], muS[1], dL, dS,
                                            sep, alpha, [b_sff], [mag_src],
                                            raL=raL, decL=decL, root_tol=1e-8)

    print(f't0 = {psbl.t0:.1f} MJD')
    print(f'tE = {psbl.tE:.1f} days')

    # Print out some angles to see when things might be a problem.
    phi_muRel = np.degrees(np.arctan2(muS[1] - muL[1], muS[0] - muL[0]) - np.arctan2(1, 0))
    phi = alpha - phi_muRel
    print(f'phi_muRel = {phi_muRel} deg')
    print(f'phi = {phi} deg')
    print(f'alpha = {alpha} deg')

    duration = 100  # tE
    time_steps = 100
    tmin = psbl.t0 - 2
    tmax = psbl.t0 + 2

    # time_steps = 10000
    # tmin = psbl.t0 - 1000
    # tmax = psbl.t0 + 1000
    dt = np.linspace(tmin, tmax, time_steps)

    img_arr, amp_arr = psbl.get_all_arrays(dt)
    phot = psbl.get_photometry(dt, amp_arr=amp_arr)

    print(amp_arr[0:5], img_arr[0:5])

    plt.figure(1)
    plt.clf()
    plt.plot(dt, phot, 'k.-')
    ax = plt.gca()
    ax.invert_yaxis()
    ax.ticklabel_format(useOffset=False)

    return


# Testing GP classes.
def test_GP_classes(plot=False):
    """
    Make sure can instantiate.
    """
    t0 = 57000
    u0_amp = 0.5
    tE = 150
    piE_E = 0.05
    piE_N = 0.05
    b_sff = 0.9
    mag_src = 17.0
    gp_log_sigma = 0.1
    gp_log_rho = 1.0
    gp_log_So = 0.1
    gp_log_omegao = 0.1
    raL = 17.30 * 15.
    decL = -29.0

    gp_rho = 1.0
    gp_log_omegaofour_So = 0.1

    np.random.seed(42)
    data_stuff = fake_correlated_data(t0=t0, u0_amp=u0_amp, tE=tE,
                                      piE_E=piE_E, piE_N=piE_N,
                                      b_sff=b_sff, mag_src=mag_src,
                                      gp_log_sigma=gp_log_sigma, gp_log_rho=gp_log_rho,
                                      gp_log_So=gp_log_So, gp_log_omegao=gp_log_omegao,
                                      raL=raL, decL=decL)
    pspl_model_in = data_stuff[0]
    data23_uncorr = data_stuff[1]
    data23 = data_stuff[2]
    params = data_stuff[3]

    model2 = model.PSPL_Phot_Par_GP_Param1(t0, u0_amp, tE,
                                           piE_E, piE_N, b_sff, mag_src,
                                           gp_log_sigma, gp_log_rho,
                                           gp_log_So, gp_log_omegao,
                                           raL=raL, decL=decL)

    model3 = model.PSPL_Phot_noPar_GP_Param1(t0, u0_amp, tE,
                                             piE_E, piE_N, b_sff, mag_src,
                                             gp_log_sigma, gp_log_rho,
                                             gp_log_So, gp_log_omegao,
                                             raL=raL, decL=decL)

    # Put in some assert statements to make sure things don't break in the future.
    times = np.arange(56000, 58000, 100)

    ##########
    # Note: Model 2 should match data (both with parallax) within errors.
    ##########
    # Test that model 2 photometry is sensible (with no GP).
    mod2_phot_good = np.array([16.88473035, 16.88425742, 16.88347207, 16.88227126, 16.87984510, 16.87418014,
                               16.86227960, 16.83498515, 16.74673373, 16.48463579, 16.11297016, 16.43088797,
                               16.75054887, 16.83643682, 16.86184533, 16.87410198, 16.87991725, 16.88227589,
                               16.88345499, 16.88426179])
    mod2_phot_out = model2.get_photometry(times)
    np.testing.assert_allclose(mod2_phot_out, mod2_phot_good, rtol=1e-4)

    # Test the model 2 GP photometry... seed is fixed so this should remain identical. But I loosened tolerance
    mod2_gpphot_good = np.array([16.88473035, 17.08646751, 16.74805916, 16.68253705, 16.87984509, 16.96989977,
                                 16.6386355, 16.83498515, 16.85998419, 16.51997825, 16.12006682, 16.43088797,
                                 16.61076884, 16.70502475, 16.93342688, 16.87410206, 16.87479723, 16.94838136,
                                 16.88345499, 17.01714564])
    mod2_gpphot_out, mod2_gpphot_std_out = model2.get_photometry_with_gp(data23['t_phot1'],
                                                                         data23['mag1'], data23['mag_err1'],
                                                                         t_pred=times)
    np.testing.assert_allclose(mod2_phot_out, mod2_phot_good, rtol=1e-2)

    # Test that we get the PSPL model out that we put in. (no GP)
    mod2_phot_out_at_tobs = model2.get_photometry(data23_uncorr['t_phot1'])
    np.testing.assert_allclose(mod2_phot_out_at_tobs, data23_uncorr['mag1'], rtol=0.3)

    if plot:
        plt.figure(1)
        plt.clf()
        plt.plot(times, mod2_gpphot_out, 'k-', label='With GP')
        plt.plot(times, mod2_phot_out, 'r-', label='No GP')
        plt.xlabel('MJD')
        plt.ylabel('Mag')
        plt.gca().invert_yaxis()
        plt.legend()
        plt.title('test_GP: model2')

    ##########
    # Note: Model 3 should NOT match data (model without parallax, data with parallax)
    ##########
    # Test that model 2 photometry is sensible (with no GP).
    mod3_phot_good = np.array([16.88470908, 16.88426858, 16.88352731, 16.88220882, 16.87970123, 16.87452809,
                               16.86275283, 16.83268396, 16.74634087, 16.48738257, 16.09854878, 16.48738257,
                               16.74634087, 16.83268396, 16.86275283, 16.87452809, 16.87970123, 16.88220882,
                               16.88352731, 16.88426858])
    mod3_phot_out = model3.get_photometry(times)
    np.testing.assert_allclose(mod3_phot_out, mod3_phot_good, rtol=1e-5)

    # Test the model 2 GP photometry... seed is fixed so this should remain identical. But I loosened tolerance
    mod3_gpphot_good = np.array([16.88470908, 17.08646752, 16.74805921, 16.68253668, 16.87970122, 16.96989985,
                                 16.63863561, 16.83268396, 16.85998404, 16.51997894, 16.12006319, 16.48738257,
                                 16.61076444, 16.70502078, 16.93406828, 16.87452817, 16.874797, 16.94838128,
                                 16.88352731, 17.01714565])
    mod3_gpphot_out, mod3_gpphot_std_out = model3.get_photometry_with_gp(data23['t_phot1'],
                                                                         data23['mag1'], data23['mag_err1'],
                                                                         t_pred=times)
    np.testing.assert_allclose(mod3_phot_out, mod3_phot_good, rtol=1e-5)

    return


def test_FSPL_source_astrometry(plot=False):
    """
    Make sure we can instantiate.
    """
    mL = 10 # Msun
    t0 = 57000 # MJD
    beta = 2  # mas
    dL = 4000 # pc
    dS = 8000 # pc
    xS0_E = 0.000 # arcsec
    xS0_N = 0.002 # arcsec
    muS_E = 4.0 # mas/yr
    muS_N = 0.0
    muL_E = 0.0
    muL_N = 0.0
    radius = 1.0 # mas
    b_sff = 0.9
    mag_src = 19.0
    raL = 17.30 * 15.
    decL = -29.0

    tests_dir = os.path.dirname(os.path.realpath(__file__))
    outdir = tests_dir + '/test_FSPL_source_astrometry/'

    if (outdir != '') and (outdir != None):
        os.makedirs(outdir, exist_ok=True)

    # Array of times we will sample on.
    time_arr = np.linspace(t0 - 1000, t0 + 1000, 1000)

    ##########
    # Test 1: Compare FSPL and PSPL lens astrometry.
    ##########
    n_outline = 100
    fspl = model.FSPL_PhotAstrom_Par_Param1(mL, t0, beta, dL, dL / dS,
                                            xS0_E, xS0_N,
                                            muL_E, muL_N,
                                            muS_E, muS_N,
                                            radius,
                                            b_sff, mag_src, n_outline,
                                            raL=raL, decL=decL)

    pspl = model.PSPL_PhotAstrom_Par_Param1(mL, t0, beta, dL, dL / dS,
                                            xS0_E, xS0_N,
                                            muL_E, muL_N,
                                            muS_E, muS_N,
                                            b_sff, mag_src,
                                            raL=raL, decL=decL)

    #####
    # Compare the unlensed source astrometry.
    #####
    fspl_src_ast = fspl.get_astrometry_unlensed(time_arr)
    pspl_src_ast = pspl.get_astrometry_unlensed(time_arr)

    np.testing.assert_allclose(fspl_src_ast[::100], pspl_src_ast[::100], rtol=1e-6)

    if plot:
        plt.figure(4)
        plt.clf()
        fig, ax = plt.subplots(2, 1, sharex=True, num=4)
        ax[0].set_title('Unlensed, unresolved, source')
        ax[0].plot(time_arr, pspl_src_ast[:, 0], 'ko', label='pspl')
        ax[1].plot(time_arr, pspl_src_ast[:, 1], 'ko')
        ax[0].plot(time_arr, fspl_src_ast[:, 0], 'r.', label='fspl')
        ax[1].plot(time_arr, fspl_src_ast[:, 1], 'r.')
        ax[0].legend()
        ax[1].set_xlabel('Time (MJD)')
        ax[0].set_ylabel('X (")')
        ax[1].set_ylabel('Y (")')
        plt.savefig(outdir + 'test_unlensed_source_astrometry.png')

    #####
    # Check the unlensed, resolved source astrometry.
    #####
    time3 = np.linspace(t0 - 200, t0 + 200+1, 3)

    # Shape [N_times, N_outline, [E, N]]
    fspl_xyS_unlensed_res = fspl.get_astrometry_outline_unlensed(time3)

    # Check that all the points in the first time step are < second time step.
    np.testing.assert_array_less(fspl_xyS_unlensed_res[0, :, 0],
                                 fspl_xyS_unlensed_res[1, :, 0])
    # Check that the points at the first time step are in a circle of radius of 1 mas.
    x0_mean = fspl_xyS_unlensed_res[0, :, 0].mean()
    y0_mean = fspl_xyS_unlensed_res[0, :, 1].mean()
    dr_all0 = np.hypot(fspl_xyS_unlensed_res[0, :, 0] - x0_mean,
                       fspl_xyS_unlensed_res[0, :, 1] - y0_mean)
    np.testing.assert_almost_equal(dr_all0, 1.0, 1e-3)

    if plot:
        plt.figure(3)
        plt.clf()
        plt.title('Unlensed, resolved, source')
        colors = ['red', 'orange', 'green', 'cyan', 'blue']

        for tt in range(len(time3)):
            plt.plot(fspl_xyS_unlensed_res[tt, :, 0], fspl_xyS_unlensed_res[tt, :, 1],
                     'k.', color=colors[tt], label=f'{time3[tt]:.0f}')

        plt.axis('equal')
        plt.xlabel('X (")')
        plt.ylabel('Y (")')
        plt.legend()
        plt.savefig(outdir + 'test_unlensed_resolved_source_astrometry.png')

    #####
    # Check the lensed, resolved source astrometry.
    #####
    # Shape [N_times, N_outline, [+,-], [E, N]]
    fspl_xyS_lensed_res = fspl.get_resolved_astrometry_outline(time3) * 1e3 # mas
    # Shape [N_times, [E, N]]
    fspl_xyL_unlens = fspl.get_lens_astrometry(time3) * 1e3 # mas

    # all positive images should have greater Y than X
    np.testing.assert_array_less(fspl_xyS_lensed_res[:, :, 1, 1], fspl_xyS_lensed_res[:, :, 0, 1])

    # all positive images should be above the unlensed image in Y.
    np.testing.assert_array_less(fspl_xyS_unlensed_res[:, :, 1], fspl_xyS_lensed_res[:, :, 0, 1])

    if plot:
        plt.figure(2)
        plt.clf()
        plt.title('Time = red --> green')
        for tt in range(len(time3)):
            if tt == 1:
                lab_lens = 'Lens'
                lab_src = 'Src, unlensed'
                lab_src_p = 'Src, lensed, plus'
                lab_src_m = 'Src, lensed, minus'
            else:
                lab_lens = None
                lab_src = None
                lab_src_p = None
                lab_src_m = None

            plt.plot(fspl_xyL_unlens[tt, 0], fspl_xyL_unlens[tt, 1],
                     ls='None', marker='*', mec=colors[tt], mfc='none', label=lab_lens)

            plt.plot(fspl_xyS_unlensed_res[tt, :, 0], fspl_xyS_unlensed_res[tt, :, 1],
                     ls='None', marker='.', color=colors[tt], alpha=0.2, ms=2, label=lab_src)
            # plus image
            plt.plot(fspl_xyS_lensed_res[tt, :, 0, 0], fspl_xyS_lensed_res[tt, :, 0, 1],
                     ls='None', marker='x', color=colors[tt], ms=3, label=lab_src_p)
            # minus image
            plt.plot(fspl_xyS_lensed_res[tt, :, 1, 0], fspl_xyS_lensed_res[tt, :, 1, 1],
                     ls='None', marker='+', color=colors[tt], ms=3, label=lab_src_m)

        plt.axis('equal')
        plt.xlabel('X (mas)')
        plt.ylabel('Y (mas)')
        plt.legend(fontsize=12, loc='lower right')
        plt.savefig(outdir + 'test_lensed_resolved_source_astrometry.png')

    #####
    # Check the lensed, unresolved source astrometry.
    #####
    fspl_xyS_unlens = fspl.get_astrometry_unlensed(time3) * 1e3 # mas
    fspl_xyS_lensed = fspl.get_astrometry(time3) * 1e3 # mas
    fspl_xyS_lensed_res = fspl.get_resolved_astrometry(time3) * 1e3 # mas

    if plot:
        plt.figure(1)
        plt.clf()
        plt.title('Time = red --> green')
        for tt in range(len(time3)):
        #for tt in range(1,2):
            if tt == 1:
                lab_lens = 'Lens'
                lab_src = 'Src, unlensed'
                lab_src_lensed = 'Src, lensed'
                lab_src_p = 'Src, lensed, p'
                lab_src_m = 'Src, lensed, m'
            else:
                lab_lens = None
                lab_src = None
                lab_src_lensed = None
                lab_src_p = None
                lab_src_m = None

            # lens position
            plt.plot(fspl_xyL_unlens[tt, 0], fspl_xyL_unlens[tt, 1],
                     ls='None', marker='*', mec=colors[tt], mfc='none', ms=10, label=lab_lens)

            # source position, unlensed
            plt.plot(fspl_xyS_unlens[tt, 0], fspl_xyS_unlens[tt, 1],
                     ls='None', marker='.', color=colors[tt], alpha=0.2, ms=5, label=lab_src)

            # lensed image, unresolved
            plt.plot(fspl_xyS_lensed[tt, 0], fspl_xyS_lensed[tt, 1],
                     ls='None', marker='o', color=colors[tt], ms=5, label=lab_src_lensed)

            # lensed image, resolved plus
            plt.plot(fspl_xyS_lensed_res[tt, 0, 0], fspl_xyS_lensed_res[tt, 0, 1],
                     ls='None', marker='x', color=colors[tt], ms=5, label=lab_src_p)

            # lensed image, resolved minus
            plt.plot(fspl_xyS_lensed_res[tt, 1, 0], fspl_xyS_lensed_res[tt, 1, 1],
                     ls='None', marker='+', color=colors[tt], ms=5, label=lab_src_m)


        plt.axis('equal')
        plt.xlabel('X (mas)')
        plt.ylabel('Y (mas)')
        plt.legend(fontsize=12)
        plt.savefig(outdir + 'test_lensed_source_astrometry.png')

    return


def test_FSPL_PhotAstrom_classes(plot=False):
    """
    Make sure we can instantiate.
    """
    mL = 10
    t0 = 57000
    beta = 2
    dL = 4000
    dS = 8000
    xS0_E = 0.0
    xS0_N = 0.08E-3
    muS_E = -4.0
    muS_N = 0.0
    muL_E = 0.0
    muL_N = 0.0
    radius = 1e-3
    b_sff = 0.9
    mag_src = 19.0
    raL = 17.30 * 15.
    decL = -29.0

    # Array of times we will sample on.
    time_arr = np.linspace(t0 - 1000, t0 + 1000, 1000)

    ##########
    # Test 1: Compare FSPL and PSPL lens astrometry.
    ##########
    n_outline = 100
    fspl = model.FSPL_PhotAstrom_Par_Param1(mL, t0, beta, dL, dL / dS,
                                            xS0_E, xS0_N,
                                            muL_E, muL_N,
                                            muS_E, muS_N,
                                            radius,
                                            b_sff, mag_src, n_outline,
                                            raL=raL, decL=decL)

    pspl = model.PSPL_PhotAstrom_Par_Param1(mL, t0, beta, dL, dL / dS,
                                            xS0_E, xS0_N,
                                            muL_E, muL_N,
                                            muS_E, muS_N,
                                            b_sff, mag_src,
                                            raL=raL, decL=decL)

    # Compare the lens astrometry.
    fspl_lens_ast = fspl.get_lens_astrometry(time_arr)
    pspl_lens_ast = pspl.get_lens_astrometry(time_arr)

    np.testing.assert_allclose(fspl_lens_ast[::100], pspl_lens_ast[::100], rtol=1e-6)

    if plot:
        plt.figure(4)
        plt.clf()
        fig, ax = plt.subplots(2, 1, sharex=True, num=4)
        ax[0].plot(time_arr, pspl_lens_ast[:, 0], 'ko', label='pspl')
        ax[1].plot(time_arr, pspl_lens_ast[:, 1], 'ko')
        ax[0].plot(time_arr, fspl_lens_ast[:, 0], 'r.', label='fspl')
        ax[1].plot(time_arr, fspl_lens_ast[:, 1], 'r.')
        ax[0].legend()
        ax[1].set_xlabel('Time (MJD)')
        ax[0].set_ylabel('X (")')
        ax[1].set_ylabel('X (")')
        fig.show()
        
def test_FSPL_PhotAstrom_classes2(plot=False):
    """
    Make sure we can instantiate.
    """
    mL = 10
    t0 = 57000
    beta = 2
    dL = 4000
    dS = 8000
    xS0_E = 0.0
    xS0_N = 0.08E-3
    muS_E = -4.0
    muS_N = 0.0
    muL_E = 0.0
    muL_N = 0.0
    radius = 1e-3
    b_sff = 0.9
    mag_src = 19.0
    raL = 17.30 * 15.
    decL = -29.0

    # Array of times we will sample on.
    time_arr = np.linspace(t0 - 1000, t0 + 1000, 1000)

    def test_fspl_once(r_in, n_in, phot_arr_good, mod='FSPL', tol=1e-3):
        # Make the model
        tstart = time.time()

        if mod == 'FSPL':
            tmp_mod = model.FSPL_PhotAstrom_Par_Param1(mL, t0, beta, dL, dL / dS,
                                                       xS0_E, xS0_N,
                                                       muL_E, muL_N,
                                                       muS_E, muS_N,
                                                       r_in,
                                                       b_sff, mag_src, n_in,
                                                       raL=raL, decL=decL)
        else:
            tmp_mod = model.PSPL_PhotAstrom_Par_Param1(mL, t0, beta, dL, dL / dS,
                                                       xS0_E, xS0_N,
                                                       muL_E, muL_N,
                                                       muS_E, muS_N,
                                                       b_sff, mag_src,
                                                       raL=raL, decL=decL)

        # Generate photometry
        phot_arr = tmp_mod.get_photometry(time_arr)

        # When working, fetch 10 points, evenly distributed and
        # save as the "right answer" in the individual tests below.
        # print(repr(phot_arr[::100]))  # GET GOOD

        # Check against good data
        # np.testing.assert_allclose(phot_arr[::100], phot_arr_good, rtol=tol)

        tdelta = time.time() - tstart

        print(f'Eval time for {mod:s}: {tdelta:.4f} sec, n = {n_in:d}, r = {r_in:.3f}')

        return phot_arr

    ##########
    # FSPL n=10, r=0.001
    ##########
    fspl_arr_n10_good = np.array([18.95006166, 18.94949701, 18.9472021, 18.93811389, 18.85723805,
                                  18.3424005, 18.85941388, 18.93826845, 18.9472443, 18.94950649])
    fspl_arr_n10 = test_fspl_once(radius, 10, fspl_arr_n10_good, mod='FSPL')

    ##########
    # FSPL n=50, r=0.001
    ##########
    fspl_arr_n50_good = np.array([18.88768975, 18.88712136, 18.88481127, 18.87566324, 18.79427668,
                                  18.27694883, 18.79646575, 18.87581881, 18.88485374, 18.8871309])
    fspl_arr_n50 = test_fspl_once(radius, 50, fspl_arr_n50_good, mod='FSPL')

    ##########
    # FSPL n=100, r=0.001
    ##########
    fspl_arr_n100_good = np.array([18.88575986, 18.88519136, 18.88288081, 18.87373098, 18.79232908,
                                   18.27492657, 18.79451856, 18.87388658, 18.88292329, 18.8852009])
    fspl_arr_n100 = test_fspl_once(radius, 100, fspl_arr_n100_good, mod='FSPL')

    ##########
    # FSPL n=10, r=1
    ##########
    fspl_arr_n10_r1_good = np.array([18.950062, 18.949497, 18.947202, 18.938114, 18.857238, 18.3424,
                                     18.859414, 18.938268, 18.947244, 18.949506])
    fspl_arr_n10_r1 = test_fspl_once(1, 10, fspl_arr_n10_r1_good, mod='FSPL')

    ##########
    # PSPL for run-time comparisons.
    ##########
    pspl_arr_good = np.array([18.8851265, 18.88452664, 18.88231504, 18.87282729, 18.79254205,
                              18.28992589, 18.79486318, 18.87299118, 18.88235892, 18.88453582])
    pspl_arr = test_fspl_once(-1, -1, pspl_arr_good, mod='PSPL')

    if plot:
        plt.figure(1)
        plt.clf()
        plt.plot(time_arr, fspl_arr_n100, '-', label='fspl, n=100')
        plt.plot(time_arr, fspl_arr_n50, '-', label='fspl, n=50')
        plt.plot(time_arr, fspl_arr_n10, '-', label='fspl, n=10')
        plt.plot(time_arr, pspl_arr, '-', label='pspl')
        plt.gca().invert_yaxis()
        plt.xlabel('Time (HJD)')
        plt.ylabel('Mag')
        plt.legend()

        plt.figure(2)
        plt.clf()
        plt.plot(time_arr, fspl_arr_n100 - pspl_arr, '-', label='fspl, n=100')
        plt.plot(time_arr, fspl_arr_n50 - pspl_arr, '-', label='fspl, n=50')
        plt.plot(time_arr, fspl_arr_n10 - pspl_arr, '-', label='fspl, n=10')
        plt.gca().invert_yaxis()
        plt.xlabel('Time (HJD)')
        plt.ylabel('FSPL-PSPL (Mag)')
        plt.legend()

        plt.figure(3)
        plt.clf()
        plt.plot(time_arr, fspl_arr_n10_r1 - fspl_arr_n10, '.')
        plt.title('Different radii')



    return

@pytest.mark.skip(reason="broken")
def test_FSPL_Phot_classes(plot=False):
    """
    Make sure can instantiate.
    """
    raL = 17.3 * 15.
    decL = -29.0
    t0 = 57000.0
    u0_amp = -0.2
    tE = 135.0
    piE_E = -0.1
    piE_N = 0.1
    radius = 1e-3
    b_sff = [1.1]
    mag_base = [19.0]
    
    # Array of times we will sample on.
    time_arr = np.linspace(t0 - 1000, t0 + 1000, 1000)

    def test_fspl_phot_once(r_in, n_in, phot_arr_good, mod='FSPL', tol=1e-3):
        # Make the model
        tstart = time.time()

        if mod == 'FSPL':
            tmp_mod = model.FSPL_Phot_Par_Param2(t0,
                                                 u0_amp,
                                                 tE,
                                                 piE_E,
                                                 piE_N,
                                                 b_sff,
                                                 mag_base,
                                                 radius,
                                                 raL=raL, decL=decL)
        else:
            tmp_mod = model.PSPL_Phot_Par_Param2(t0,
                                                 u0_amp,
                                                 tE,
                                                 piE_E,
                                                 piE_N,
                                                 b_sff,
                                                 mag_base,
                                                 raL=raL, decL=decL)

        # Generate photometry
        phot_arr = tmp_mod.get_photometry(time_arr)

        # When working, fetch 10 points, evenly distributed and
        # save as the "right answer" in the individual tests below.
        # print(repr(phot_arr[::100]))  # GET GOOD

        # Check against good data
        np.testing.assert_allclose(phot_arr[::100], phot_arr_good, rtol=tol)

        tdelta = time.time() - tstart

        print(f'Eval time for {mod:s}: {tdelta:.4f} sec, n = {n_in:d}, r = {r_in:.3f}')

        return phot_arr

    ##########
    # FSPL n=10, r=0.001
    ##########
    fspl_arr_n10_good = np.array([18.95006166, 18.94949701, 18.9472021, 18.93811389, 18.85723805,
                                  18.3424005, 18.85941388, 18.93826845, 18.9472443, 18.94950649])
    fspl_arr_n10 = test_fspl_phot_once(radius, 10, fspl_arr_n10_good, mod='FSPL')

    ##########
    # FSPL n=50, r=0.001
    ##########
    fspl_arr_n50_good = np.array([18.88768975, 18.88712136, 18.88481127, 18.87566324, 18.79427668,
                                  18.27694883, 18.79646575, 18.87581881, 18.88485374, 18.8871309])
    fspl_arr_n50 = test_fspl_phot_once(radius, 50, fspl_arr_n50_good, mod='FSPL')

    ##########
    # FSPL n=100, r=0.001
    ##########
    fspl_arr_n100_good = np.array([18.88575986, 18.88519136, 18.88288081, 18.87373098, 18.79232908,
                                   18.27492657, 18.79451856, 18.87388658, 18.88292329, 18.8852009])
    fspl_arr_n100 = test_fspl_phot_once(radius, 100, fspl_arr_n100_good, mod='FSPL')

    ##########
    # FSPL n=10, r=1
    ##########
    fspl_arr_n10_r1_good = np.array([18.950062, 18.949497, 18.947202, 18.938114, 18.857238, 18.3424,
                                     18.859414, 18.938268, 18.947244, 18.949506])
    fspl_arr_n10_r1 = test_fspl_phot_once(1, 10, fspl_arr_n10_r1_good, mod='FSPL')

    ##########
    # PSPL for run-time comparisons.
    ##########
    pspl_arr_good = np.array([18.8851265, 18.88452664, 18.88231504, 18.87282729, 18.79254205,
                              18.28992589, 18.79486318, 18.87299118, 18.88235892, 18.88453582])
    pspl_arr = test_fspl_phot_once(-1, -1, pspl_arr_good, mod='PSPL')

    if plot:
        plt.figure(1)
        plt.clf()
        plt.plot(time_arr, fspl_arr_n100, '-', label='fspl, n=100')
        plt.plot(time_arr, fspl_arr_n50, '-', label='fspl, n=50')
        plt.plot(time_arr, fspl_arr_n10, '-', label='fspl, n=10')
        plt.plot(time_arr, pspl_arr, '-', label='pspl')
        plt.gca().invert_yaxis()
        plt.xlabel('Time (HJD)')
        plt.ylabel('Mag')
        plt.legend()

        plt.figure(2)
        plt.clf()
        plt.plot(time_arr, fspl_arr_n100 - pspl_arr, '-', label='fspl, n=100')
        plt.plot(time_arr, fspl_arr_n50 - pspl_arr, '-', label='fspl, n=50')
        plt.plot(time_arr, fspl_arr_n10 - pspl_arr, '-', label='fspl, n=10')
        plt.gca().invert_yaxis()
        plt.xlabel('Time (HJD)')
        plt.ylabel('FSPL-PSPL (Mag)')
        plt.legend()

        plt.figure(3)
        plt.clf()
        plt.plot(time_arr, fspl_arr_n10_r1 - fspl_arr_n10, '.')
        plt.title('Different radii')

    return


def test_PSPL_PhotAstrom_LumLens_Par_Param1():
    """
    Make sure can instantiate
    """
    raL_in = 17.30 * 15.  # Bulge R.A.
    decL_in = -29.0
    mL_in = 1.0  # msun
    t0_in = 57100.0
    xS0_in = np.array([0.000, 0.088e-3])  # arcsec
    beta_in = 2.0  # mas  same as p=0.4
    muS_in = np.array([-5.0, 0.0])
    muL_in = np.array([5.0, 0.0])
    dL_in = 4000.0  # pc
    dS_in = 8000.0  # pc
    b_sff_in = 1.0
    mag_src_in = 19.0

    mod = model.PSPL_PhotAstrom_LumLens_Par_Param1(mL=mL_in,
                                                   t0=t0_in,
                                                   beta=beta_in,
                                                   dL=dL_in,
                                                   dL_dS=dL_in / dS_in,
                                                   xS0_E=xS0_in[0],
                                                   xS0_N=xS0_in[1],
                                                   muL_E=muL_in[0],
                                                   muL_N=muL_in[1],
                                                   muS_E=muS_in[0],
                                                   muS_N=muS_in[1],
                                                   raL=raL_in,
                                                   decL=decL_in,
                                                   b_sff=[b_sff_in],
                                                   mag_src=[mag_src_in])
    return


def test_PSPL_GP_MRO():
    """
    For the GP class, the PSPL_GP likelihood should be the one that's used.
    This test makes sure that it is the 2nd (index 1) list in the MRO.
    """
    pspl = [model.PSPL_Phot_Par_GP_Param1,
            model.PSPL_Phot_Par_GP_Param2,
            model.PSPL_Phot_Par_GP_Param1_2,
            model.PSPL_Phot_noPar_GP_Param1,
            model.PSPL_Phot_noPar_GP_Param2,
            model.PSPL_PhotAstrom_Par_GP_Param1,
            model.PSPL_PhotAstrom_Par_GP_Param2,
            model.PSPL_PhotAstrom_Par_LumLens_GP_Param1,
            model.PSPL_PhotAstrom_Par_LumLens_GP_Param2,
            model.PSPL_PhotAstrom_noPar_GP_Param1,
            model.PSPL_PhotAstrom_noPar_GP_Param2]

    for pp in pspl:
        print(pp)
        mro_list = pp.mro()
        pspl_gp_idx = [mro.__name__ for mro in mro_list].index('PSPL_GP')
        np.testing.assert_array_equal(pspl_gp_idx, 2)

    return


def test_PSBL_GP_MRO():
    """
    For the GP class, the PSPL_GP likelihood should be the one that's used.
    This test makes sure that it is the 2nd (index 1) list in the MRO.
    """
    psbl = [model.PSBL_PhotAstrom_noPar_GP_Param1,
            model.PSBL_PhotAstrom_Par_GP_Param1,
            model.PSBL_PhotAstrom_noPar_GP_Param2,
            model.PSBL_PhotAstrom_Par_GP_Param2,
            model.PSBL_Phot_noPar_GP_Param1,
            model.PSBL_Phot_Par_GP_Param1]

    for pp in psbl:
        print(pp)
        mro_list = pp.mro()
        pspl_gp_idx = [mro.__name__ for mro in mro_list].index('PSPL_GP')
        np.testing.assert_array_equal(pspl_gp_idx, 2)

    return


def test_ABC_MRO():
    classes_list = []
    data_classes = []
    parallax_classes = []
    gp_classes = []
    param_classes = []
    model_classes = []

    for name, obj in inspect.getmembers(model):
        if inspect.isclass(obj) and obj.__module__ == 'bagle.model':
            classes_list.append(obj)

            # First, figure out if it is a ModelClass
            mro_list = obj.mro()
            mro_names = [foo.__name__ for foo in mro_list]

            # Loop through the inherited objects and check for 
            if 'ModelClassABC' in mro_names and 'ModelClassABC' != obj.__name__:
                model_classes.append(obj.__name__)
            else:
                if ('PSPL_Parallax' in mro_names) or ('PSPL_noParallax' in mro_names):
                    parallax_classes.append(obj.__name__)

                if ('PSPL_Param' in mro_names):
                    param_classes.append(obj.__name__)

                if ('PSPL_GP' in mro_names):
                    gp_classes.append(obj.__name__)

                if ('PSPL' in mro_names):
                    data_classes.append(obj.__name__)

    # All ModelClass objects should probably have "_Param" in their name.
    for pcls in model_classes:
        assert '_Param' in pcls

    # All data classes should be hard-coded into this test.
    # But we will test such that new ones won't make this test fail. 
    data_classes_good = ['BSPL', 'BSPL_Phot', 'BSPL_PhotAstrom',
                         'FSPL', 'FSPL_Limb', 'FSPL_Phot', 'FSPL_PhotAstrom',
                         'PSBL', 'PSBL_Phot', 'PSBL_PhotAstrom', 'PSPL',
                         'PSPL_Astrom', 'PSPL_Phot', 'PSPL_PhotAstrom']
    for dcls in data_classes_good:
        assert dcls in data_classes

    assert gp_classes[0] == 'PSPL_GP'

    parallax_classes_good = ['BSPL_Parallax', 'BSPL_noParallax', 'FSPL_Limb_Parallax',
                             'FSPL_Limb_noParallax', 'FSPL_Parallax', 'FSPL_noParallax',
                             'PSBL_Parallax', 'PSBL_noParallax', 'PSPL_Parallax',
                             'PSPL_Parallax_LumLens', 'PSPL_Parallax_geoproj',
                             'PSPL_noParallax', 'PSPL_noParallax_LumLens']
    for pcls in parallax_classes_good:
        assert pcls in parallax_classes

    model_classes.sort()
    model_classes = model_classes[::-1]
    print(model_classes)

    return

def plot_BSBL(bsbl, t_obs):
    """
    Make some standard plots for PSBL.
    """
    images, amps = bsbl.get_all_arrays(t_obs, rescale=True)

    ##########
    # Photometry
    ##########
    phot = bsbl.get_photometry(t_obs, amp_arr=amps)

    # Plot the photometry
    plt.figure(1)
    plt.clf()
    plt.plot(t_obs, phot, 'r-')
    plt.ylabel('Photometry (mag)')
    plt.xlabel('Time (MJD)')
    plt.gca().invert_yaxis()

    ##########
    # Astrometry
    ##########
    if bsbl.astrometryFlag:
        # Find the points closest to t0
        t0idx = np.argmin(np.abs(t_obs - bsbl.t0))

        # Resolved astrometry - unlensed
        xL1, xL2 = bsbl.get_resolved_lens_astrometry(t_obs)
        xL1 *= 1e3
        xL2 *= 1e3
        xS_res_unlens = bsbl.get_resolved_astrometry_unlensed(t_obs) * 1e3
        xS1 = xS_res_unlens[:, 0, :]
        xS2 = xS_res_unlens[:, 1, :]

        # Resolved astrometry - lensed
        xS_res_lensed = bsbl.get_resolved_astrometry(t_obs,
                                                     image_arr=images,
                                                     amp_arr=amps) * 1e3

        # Unresolved astrometry - lensed and unlensed
        xS_unlens = bsbl.get_astrometry_unlensed(t_obs) * 1e3
        xS_lensed = bsbl.get_astrometry(t_obs, image_arr=images, amp_arr=amps) * 1e3

        dxS = (xS_lensed - xS_unlens)

        # Resolved: Plot the positions of everything
        plt.figure(2)
        plt.clf()
        plt.plot(xS1[:, 0], xS1[:, 1], ls='--', color='blue')
        plt.plot(xS2[:, 0], xS2[:, 1], ls='--', color='darkblue')
        plt.plot(xL1[:, 0], xL1[:, 1], ls='--', color='green')
        plt.plot(xL2[:, 0], xL2[:, 1], ls='--', color='darkgreen')

        plt.plot(xS1[t0idx, 0], xS1[t0idx, 1], 'b+', mfc='blue',
                 mec='blue',
                 label='S1')
        plt.plot(xS2[t0idx, 0], xS2[t0idx, 1], 'bx', mfc='darkblue',
                 mec='darkblue',
                 label='S2')
        plt.plot(xL1[t0idx, 0], xL1[t0idx, 1], 'gs', mfc='green',
                 mec='green',
                 label='L1')
        plt.plot(xL2[t0idx, 0], xL2[t0idx, 1], 'gs', mfc='none',
                 mec='green',
                 label='L2')

        colors = ['mediumvioletred', 'purple', 'indigo', 'deeppink', 'darkviolet']
        for ii in range(xS_res_lensed.shape[2]):
            label_S1  = ''
            label_S2 = ''
            if ii == 0:
                label_S1 = 'S1_lensed images'
                label_S2 = 'S2_lensed images'
            plt.plot(xS_res_lensed[:, 0, ii, 0], xS_res_lensed[:, 0, ii, 1],
                     ls='none', marker='.', ms=1, color=colors[0], alpha=0.7)
            plt.plot(xS_res_lensed[:, 1, ii, 0], xS_res_lensed[:, 1, ii, 1],
                     ls='none', marker='.', ms=1, color=colors[1], alpha=0.7)
            plt.plot(xS_res_lensed[t0idx, 0, ii, 0], xS_res_lensed[t0idx, 0, ii, 1],
                     ls='none', marker='+', color=colors[0], alpha=0.7,
                     label=label_S1)
            plt.plot(xS_res_lensed[t0idx, 1, ii, 0], xS_res_lensed[t0idx, 1, ii, 1],
                     ls='none', marker='x', color=colors[1], alpha=0.7,
                     label=label_S2)

        plt.legend()
        plt.gca().invert_xaxis()
        plt.xlabel('R.A. (mas)')
        plt.ylabel('Dec. (mas)')
        plt.title('Resolved Astrometry')

        # Unresolved: Plot the unresolved astrometry, both unlensed and lensed.
        plt.figure(3)
        plt.clf()
        plt.plot(xS_unlens[:, 0], xS_unlens[:, 1], ls='--', color='blue',
                 label='xS, unlensed')
        plt.plot(xS_lensed[:, 0], xS_lensed[:, 1], ls='-', color='blue',
                 label='xS, lensed')
        plt.plot(xS_unlens[t0idx, 0], xS_unlens[t0idx, 1], 'bx',
                 label='xS, unlensed')
        plt.plot(xS_lensed[t0idx, 0], xS_lensed[t0idx, 1], 'bo',
                 label='xS, lensed')

        plt.legend()
        plt.gca().invert_xaxis()
        plt.xlabel('R.A. (mas)')
        plt.ylabel('Dec. (mas)')
        plt.title('Resolved Astrometry')

        # Check just the astrometric shift part.
        plt.figure(4)
        plt.clf()
        plt.plot(t_obs, dxS[:, 0], 'r--', label='R.A.')
        plt.plot(t_obs, dxS[:, 1], 'b--', label='Dec.')
        plt.legend(fontsize=10)
        plt.ylabel('Astrometric Shift (mas)')
        plt.xlabel('Time (MJD)')

        plt.figure(5)
        plt.clf()
        plt.plot(dxS[:, 0], dxS[:, 1], 'r-')
        plt.axhline(0, linestyle='--')
        plt.axvline(0, linestyle='--')
        plt.gca().invert_xaxis()
        plt.xlabel('Shift RA (mas)')
        plt.ylabel('Shift Dec (mas)')
        plt.axis('equal')

        print('Einstein radius: ', bsbl.thetaE_amp)
        print('Einstein crossing time: ', bsbl.tE)

    return

def test_BSBL_PhotAstrom_Par_Param1():
    """
    General testing of BSBL... caustic crossings.
    """

    # NOTE this gives the same model as in test_BSBL_Phot_noPar_Param1()
    raL = 259.5
    decL = -28.5
    mLp = 10.0
    mLs = 3.0
    t0 = 57000
    xS0_E = 0.001 # mas
    xS0_N = 0.0
    beta = 1.0 # mas
    muL_E = 0.0  # mas/yr
    muL_N = 0.0  # mas/yr
    muS_E = -3.0  # mas/yr
    muS_N = 0.0  # mas/yr
    dL = 4000 # pc
    dS = 8000 # pc
    sepL = 3.0  # in mas
    alphaL = -35.0  # PA of binary on the sky
    sepS = 0.5 # mas
    alphaS = 0.0 # PA of source binary on the sky
    mag_src_pri = np.array([18.0])
    mag_src_sec = np.array([19.0])
    b_sff = np.array([1.0])
    
    # phi_piE = np.degrees(np.arctan2(piE_N, piE_E))  # PA of muRel on the sky
    # phi = alpha - phi_piE  # relative angle between binary and muRel.
    # print('alpha = ', alpha, ' deg')
    # print('phi_piE = ', phi_piE, ' deg')
    # print('phi = ', phi, ' deg')
    # 
    bsbl_n = model.BSBL_PhotAstrom_noPar_Param1(mLp, mLs, t0, xS0_E, xS0_N,
                                                beta, muL_E, muL_N, muS_E, muS_N,
                                                dL, dS, sepL, alphaL, sepS, alphaS,
                                                mag_src_pri, mag_src_sec, b_sff,
                                                raL=raL, decL=decL,
                                                root_tol=1e-4)
    bsbl_p = model.BSBL_PhotAstrom_Par_Param1(mLp, mLs, t0, xS0_E, xS0_N,
                                              beta, muL_E, muL_N, muS_E, muS_N,
                                              dL, dS, sepL, alphaL, sepS, alphaS,
                                              mag_src_pri, mag_src_sec, b_sff,
                                              raL=raL, decL=decL,
                                              root_tol=1e-4)
    t_obs = np.arange(56000.0, 58000.0, 1)

    plot_BSBL(bsbl_p, t_obs)

    # Check that we have some extreme magnifications since this
    # is caustic crossing.
    phot1 = bsbl_n.get_photometry(t_obs)
    phot2 = bsbl_p.get_photometry(t_obs)

    assert phot1.min() < 18.1
    assert phot2.min() < 18.1

    ##########
    # Recalculate u calculation from complex_pos() to debug.
    ##########
    # Calculate the position of the source w.r.t. lens (in Einstein radii)
    # Distance along muRel direction
    tau = (t_obs - bsbl_p.t0) / bsbl_p.tE
    tau = tau.reshape(len(tau), 1)

    # Distance along u0 direction -- always constant with time.
    u0 = bsbl_p.u0.reshape(1, len(bsbl_p.u0))
    thetaE_hat = bsbl_p.thetaE_hat.reshape(1, len(bsbl_p.thetaE_hat))

    # Total distance
    u = u0 + tau * thetaE_hat

    # Incorporate parallax
    parallax_vec = parallax.parallax_in_direction(bsbl_p.raL, bsbl_p.decL, t_obs)
    u -= bsbl_p.piE_amp * parallax_vec

    t0dx = np.argmin(np.abs(tau))
    print('u = ')
    print(u[t0dx - 5:t0dx + 5, :])

    w, z1, z2 = bsbl_p.get_complex_pos(t_obs)
    images_p, amps_p = bsbl_p.get_all_arrays(t_obs)
    amp_arr_msk = np.ma.masked_invalid(amps_p)
    amp = np.sum(amp_arr_msk, axis=1)

    print('w: ')
    print(w[t0dx - 5:t0dx + 5])
    print('z1: ')
    print(z1[t0dx - 5:t0dx + 5])
    print('z2: ')
    print(z2[t0dx - 5:t0dx + 5])

    return


def test_PSPL_Phot_Param2_vs_Param3():
    """
    Compare models with parameters vs. log parameters. 
    """
    raL = (17.0 + (49.0 / 60.) + (51.38 / 3600.0)) * 15.0  # degrees
    decL = -35 + (22.0 / 60.0) + (28.0 / 3600.0)
    t0 = 56026.03
    u0_amp = -0.222
    tE = 135.0
    log_tE = np.log10(tE)
    piE_E = -0.058
    piE_N = 0.11
    piE_amp = np.linalg.norm([piE_E, piE_N])
    log_piE = np.log10(piE_amp)
    phi_muRel = np.rad2deg(np.arctan2(piE_E, piE_N))
    b_sff = [1.1]
    mag_base = [19.0]

    t_mod = np.arange(t0 - 1000, t0 + 1000, 2)

    ##########
    # Compare two models with same properties
    # recast in different parameters.
    ##########
    mod2 = model.PSPL_Phot_Par_Param2(t0,
                                      u0_amp,
                                      tE,
                                      piE_E,
                                      piE_N,
                                      [1.0],
                                      mag_base,
                                      raL=raL, decL=decL)
    mod3 = model.PSPL_Phot_Par_Param3(t0,
                                      u0_amp,
                                      log_tE,
                                      log_piE,
                                      phi_muRel,
                                      [1.0],
                                      mag_base,
                                      raL=raL, decL=decL)
    
    I_mod2 = mod2.get_photometry(t_mod)
    I_mod3 = mod3.get_photometry(t_mod)

    plt.figure(1)
    plt.clf()
    plt.plot(t_mod, I_mod2, 'r-', label='Param2')
    plt.plot(t_mod, I_mod3, 'b-', label='Param3')
    plt.xlabel('Time (MJD)')
    plt.ylabel('Mag')
    plt.gca().invert_yaxis()
    plt.legend()

    return

<<<<<<< HEAD
def test_bspl_noparallax():
    plt.rcParams.update({'font.size':15})
    def plots(i, e, p):
        #Prepares plots
        t0_com = 58000.00
        u0_amp = 8
        tE = 200
        thetaE = 5
        piS = 0.001
        piE_E = 0.001
        piE_N = 0.001
        alpha = 10
        muS_system_E = 9
        muS_system_N  = 0
        omega = 90
        e = e
        big_omega = 0 
        i=i
        p=p
        tp = 30
        aleph = 5 
        aleph2 = 9
        x0_system_E = 0 
        x0_system_N = 0
        ra_L = 30
        dec_L = 20
        fratio_bin = 1.5
        mag_base = 19
        b_sff = 1

        bsplorbits_nopar = model.BSPL_PhotAstrom_noPar_EllOrbs_Param2(
        t0_com, u0_amp, tE, thetaE, piS, piE_E, piE_N, alpha, omega, big_omega, i, e, p, tp, aleph, aleph2, 
        muS_system_E, muS_system_N, x0_system_E, x0_system_N,  np.array([fratio_bin]), [mag_base],
        [b_sff], ra_L, dec_L)

        assert bsplorbits_nopar.t0 == t0_com
        assert bsplorbits_nopar.u0_amp == u0_amp
        assert bsplorbits_nopar.tE == tE
        assert bsplorbits_nopar.thetaE_amp == thetaE
        assert bsplorbits_nopar.muS_E == muS_system_E
        assert bsplorbits_nopar.muS_N == muS_system_N
        assert bsplorbits_nopar.i == i
        assert bsplorbits_nopar.e == e
        assert bsplorbits_nopar.p == p
        assert bsplorbits_nopar.omega == omega
        assert bsplorbits_nopar.big_omega == big_omega
        assert bsplorbits_nopar.aleph == aleph
        assert bsplorbits_nopar.aleph_sec == aleph2
        
        time_setting = 1000
        t = np.arange(t0_com-time_setting, t0_com+time_setting, 1) 
        
        xS_unlensed = bsplorbits_nopar.get_resolved_astrometry_unlensed(t)
        
        xL = bsplorbits_nopar.get_lens_astrometry(t)
        
        
        srce_pos_primary =xS_unlensed[:, 0, :]
        srce_pos_secondary = xS_unlensed[:, 1, :] 
        
        
        x = srce_pos_primary[:, 0]
        y = srce_pos_primary[:, 1]
        x2 = srce_pos_secondary[:, 0]
        y2 = srce_pos_secondary[:, 1]
        
        lens_pos = bsplorbits_nopar.get_lens_astrometry(t)
        xS_lensed = bsplorbits_nopar.get_astrometry_shift(t)
        
        image_primary =xS_lensed[:, 0, :]
        image_secondary = xS_lensed[:, 1, :] 
        
        
        ix1 = image_primary[:, 0]
        iy1 = image_primary[:, 1]
        
        ix2 = image_secondary[:, 0]
        iy2 = image_secondary[:, 1]

        difference(x, y, x2, y2, ix1, ix2, iy1, iy2)
        
        return x, y, x2, y2, lens_pos, ix1, ix2, iy1, iy2,i,e,p
    
    def difference(x, y, x2, y2, ix1, ix2, iy1, iy2):

        #At the same time, the primary and secondary sources are never in the same position.
        #At the same time, the primary and secondary sources are never in the same position.
        #This test function checks for that.
        difference_y = y-y2
        
        assert difference_y.all() or difference_x.all() 

        np.testing.assert_raises(AssertionError, np.testing.assert_array_equal, x, ix1)
        np.testing.assert_raises(AssertionError, np.testing.assert_array_equal, y, iy1)
        np.testing.assert_raises(AssertionError, np.testing.assert_array_equal, x2, ix2)
        np.testing.assert_raises(AssertionError, np.testing.assert_array_equal, y, iy2)
        
    def P_test(): 
            #At long periods, these orbits should behave linearly.
            #At long periods, the intersection of the primary's and secondary's declination (y-coordinate) should be null.
            #At short periods, the primary and secondary should have intersecting y-coordinates. 
            #Use set elements and a precision of up to 14 decimal places to figure out intersecting sets at varying periods.

        fig, ax = plt.subplots(2, 2, figsize=(25,18))
        tests=[plots(90, 0.3, 40), 
              plots(90, 0.3, 400), 
              plots(90, 0.3, 4000), 
              plots(90, 0.3, 40000)]   
        count=0
        for k in range(0,2):
            for j in range(0,2):
                x, y, x2, y2, lens_pos, ix1, ix2, iy1, iy2,i,e,p = tests[count]
                
                #The long period test, where there is no intersection in the y elements for longer periods.
                if p==40000:
                    assert(bool(set(np.round(y2, 14)) & set(np.round(y, 14))))!=True
                else:
                    assert(bool(set(np.round(y2, 14)) & set(np.round(y, 14)))) 
                    
                lim = 0.04
                ax[k][j].set_xlim(lim, -lim)  # arcsec
                ax[k][j].set_ylim(-lim, lim)
                ax[k][j].plot(x, y, label = 'Primary Source Position', color='grey')
                ax[k][j].plot(x2, y2, label = 'Secondary Source Position', color = 'purple')
                ax[k][j].plot(ix1, iy1, label = 'Primary Image Position', color = 'grey', linestyle ='--')
                ax[k][j].plot(ix2, iy2, label = 'Secondary Image Position', color = 'purple', linestyle ='--')
                ax[k][j].set_xlabel(r'$\Delta$ RA (arcsec)')
                ax[k][j].set_ylabel(r'$\Delta$ Dec (arcsec)')
                ax[k][j].set_title(f'Elliptical Orbits Source Motions with period {p} days')
                ax[k][j].legend(loc="best")
                count +=1
        plt.savefig('periods_test_nopar.png')
        

    
    def e_test(): 
        fig, ax = plt.subplots(2, 2, figsize=(25,18))
        tests=[plots(0, 0, 400), 
        plots(90, 0.3, 400), 
        plots(90, 0.8, 400), 
        plots(90, 0.99, 400)]   
        count=0
        for k in range(0,2):
            for j in range(0,2):
                x, y, x2, y2, lens_pos, ix1, ix2, iy1, iy2,i,e,p = tests[count]
                
                #Declinations overlap
                assert(bool(set(np.round(y2, 14)) & set(np.round(y, 14)))) 

                lim = 0.04
                ax[k][j].set_xlim(lim, -lim)  # arcsec
                ax[k][j].set_ylim(-lim, lim)
                ax[k][j].plot(x, y, label = 'Primary Source Position', color='grey')
                ax[k][j].plot(x2, y2, label = 'Secondary Source Position', color = 'purple')
                ax[k][j].plot(ix1, iy1, label = 'Primary Image Position', color = 'grey', linestyle ='--')
                ax[k][j].plot(ix2, iy2, label = 'Secondary Image Position', color = 'purple', linestyle ='--')
                ax[k][j].set_xlabel(r'$\Delta$ RA (arcsec)')
                ax[k][j].set_ylabel(r'$\Delta$ Dec (arcsec)')
                ax[k][j].set_title(f'Elliptical Orbits Source Motions with eccentricity {e} ')
                ax[k][j].legend(loc="best")
                count +=1
        plt.savefig('Eccentricity_test_nopar.png')
        

    def i_test():
        fig, ax = plt.subplots(2, 2, figsize=(25,18))

        
        tests=[plots(0, 0.3, 400), 
              plots(30, 0.3, 400), 
              plots(60, 0.3, 400), 
              plots(90, 0.3, 400)]   
        count=0
        for k in range(0,2):
            for j in range(0,2):
                x, y, x2, y2, lens_pos, ix1, ix2, iy1, iy2,i,e,p = tests[count]

                #Declinations overlap
                assert(bool(set(np.round(y2, 14)) & set(np.round(y, 14)))) 
                
                lim = 0.04                
                ax[k][j].set_xlim(lim, -lim)  # arcsec
                ax[k][j].set_ylim(-lim, lim)
                ax[k][j].plot(x, y, label = 'Primary Source Position', color='grey')
                ax[k][j].plot(x2, y2, label = 'Secondary Source Position', color = 'purple')
                ax[k][j].plot(ix1, iy1, label = 'Primary Image Position', color = 'grey', linestyle ='--')
                ax[k][j].plot(ix2, iy2, label = 'Secondary Image Position', color = 'purple', linestyle ='--')
                ax[k][j].set_xlabel(r'$\Delta$ RA (arcsec)')
                ax[k][j].set_ylabel(r'$\Delta$ Dec (arcsec)')
                ax[k][j].set_title(f'Elliptical Orbits Source Motions with inclination {i} degrees')
                ax[k][j].legend(loc="best")
                count +=1
        plt.savefig('inclination_test_nopar.png')
        
    P_test()
    e_test()
    i_test()
    


def test_bspl_parallax():
    plt.rcParams.update({'font.size':15})
    def plots(i, e, p):
        #Prepares plots
        t0_com = 58000.00
        u0_amp = 8
        tE = 200
        thetaE = 5
        piS = 1 #High parallax to ensure tests pass
        piE_E = 0.001
        piE_N = 0.001
        alpha = 10
        muS_system_E = 9
        muS_system_N  = 0
        omega = 90
        e = e
        big_omega = 0 
        i=i
        p=p
        tp = 30
        aleph = 5 
        aleph2 = 9
        x0_system_E = 0 
        x0_system_N = 0
        ra_L = 30
        dec_L = 20
        fratio_bin = 1.5
        mag_base = 19
        b_sff = 1

        bsplorbits_nopar = model.BSPL_PhotAstrom_Par_EllOrbs_Param2(
        t0_com, u0_amp, tE, thetaE, piS, piE_E, piE_N, alpha, omega, big_omega, i, e, p, tp, aleph, aleph2, 
        muS_system_E, muS_system_N, x0_system_E, x0_system_N,  np.array([fratio_bin]), [mag_base],
        [b_sff], ra_L, dec_L)

        
        assert bsplorbits_nopar.t0 == t0_com
        assert bsplorbits_nopar.u0_amp == u0_amp
        assert bsplorbits_nopar.tE == tE
        assert bsplorbits_nopar.thetaE_amp == thetaE
        assert bsplorbits_nopar.muS_E == muS_system_E
        assert bsplorbits_nopar.muS_N == muS_system_N
        assert bsplorbits_nopar.i == i
        assert bsplorbits_nopar.e == e
        assert bsplorbits_nopar.p == p
        assert bsplorbits_nopar.omega == omega
        assert bsplorbits_nopar.big_omega == big_omega
        assert bsplorbits_nopar.aleph == aleph
        assert bsplorbits_nopar.aleph_sec == aleph2
        
        
        time_setting = 1000
        t = np.arange(t0_com-time_setting, t0_com+time_setting, 1) 
        
        xS_unlensed = bsplorbits_nopar.get_resolved_astrometry_unlensed(t)
        
        xL = bsplorbits_nopar.get_lens_astrometry(t)
        
        
        srce_pos_primary =xS_unlensed[:, 0, :]
        srce_pos_secondary = xS_unlensed[:, 1, :] 
        
        
        x = srce_pos_primary[:, 0]
        y = srce_pos_primary[:, 1]
        x2 = srce_pos_secondary[:, 0]
        y2 = srce_pos_secondary[:, 1]
        
        lens_pos = bsplorbits_nopar.get_lens_astrometry(t)
        xS_lensed = bsplorbits_nopar.get_astrometry_shift(t)
        
        image_primary =xS_lensed[:, 0, :]
        image_secondary = xS_lensed[:, 1, :] 
        
        
        ix1 = image_primary[:, 0]
        iy1 = image_primary[:, 1]
        
        ix2 = image_secondary[:, 0]
        iy2 = image_secondary[:, 1]

        difference(x, y, x2, y2, ix1, ix2, iy1, iy2)
        
        return x, y, x2, y2, lens_pos, ix1, ix2, iy1, iy2,i,e,p
    
    def difference(x, y, x2, y2, ix1, ix2, iy1, iy2):

        #At the same time, the primary and secondary sources are never in the same position.
        #At the same time, the primary and secondary sources are never in the same position.
        #This test function checks for that.
        difference_y = y-y2
        
        assert difference_y.all() or difference_x.all() 

        np.testing.assert_raises(AssertionError, np.testing.assert_array_equal, x, ix1)
        np.testing.assert_raises(AssertionError, np.testing.assert_array_equal, y, iy1)
        np.testing.assert_raises(AssertionError, np.testing.assert_array_equal, x2, ix2)
        np.testing.assert_raises(AssertionError, np.testing.assert_array_equal, y, iy2)
        
    def P_test(): 
            #At long periods, these orbits should behave linearly.
            #At long periods, the intersection of the primary's and secondary's declination (y-coordinate) should be null.
            #At short periods, the primary and secondary should have intersecting y-coordinates. 
            #Use set elements and a precision of up to 14 decimal places to figure out intersecting sets at varying periods.

        fig, ax = plt.subplots(2, 2, figsize=(25,18))
        tests=[plots(90, 0.3, 40), 
              plots(90, 0.3, 400), 
              plots(90, 0.3, 4000), 
              plots(90, 0.3, 40000)]   
        count=0
        for k in range(0,2):
            for j in range(0,2):
                x, y, x2, y2, lens_pos, ix1, ix2, iy1, iy2,i,e,p = tests[count]
                
                #The long period test, where there is no intersection in the y elements for longer periods.
                if p==40000:
                    assert(bool(set(np.round(y2, 14)) & set(np.round(y, 14))))!=True
                else:
                    assert(bool(set(np.round(y2, 14)) & set(np.round(y, 14)))) 
                    
                lim = 0.04
                ax[k][j].set_xlim(lim, -lim)  # arcsec
                ax[k][j].set_ylim(-lim, lim)
                ax[k][j].plot(x, y, label = 'Primary Source Position', color='grey')
                ax[k][j].plot(x2, y2, label = 'Secondary Source Position', color = 'purple')
                ax[k][j].plot(ix1, iy1, label = 'Primary Image Position', color = 'grey', linestyle ='--')
                ax[k][j].plot(ix2, iy2, label = 'Secondary Image Position', color = 'purple', linestyle ='--')
                ax[k][j].set_xlabel(r'$\Delta$ RA (arcsec)')
                ax[k][j].set_ylabel(r'$\Delta$ Dec (arcsec)')
                ax[k][j].set_title(f'Elliptical Orbits Source Motions with period {p} days')
                ax[k][j].legend(loc="best")
                count +=1
        plt.savefig('periods_test_par.png')
        

    
    def e_test(): 
        fig, ax = plt.subplots(2, 2, figsize=(25,18))
        tests=[plots(0, 0, 400), 
        plots(90, 0.3, 400), 
        plots(90, 0.8, 400), 
        plots(90, 0.99, 400)]   
        count=0
        for k in range(0,2):
            for j in range(0,2):
                x, y, x2, y2, lens_pos, ix1, ix2, iy1, iy2,i,e,p = tests[count]
                
                #Declinations overlap
                assert(bool(set(np.round(y2, 14)) & set(np.round(y, 14)))) 

                lim = 0.04
                ax[k][j].set_xlim(lim, -lim)  # arcsec
                ax[k][j].set_ylim(-lim, lim)
                ax[k][j].plot(x, y, label = 'Primary Source Position', color='grey')
                ax[k][j].plot(x2, y2, label = 'Secondary Source Position', color = 'purple')
                ax[k][j].plot(ix1, iy1, label = 'Primary Image Position', color = 'grey', linestyle ='--')
                ax[k][j].plot(ix2, iy2, label = 'Secondary Image Position', color = 'purple', linestyle ='--')
                ax[k][j].set_xlabel(r'$\Delta$ RA (arcsec)')
                ax[k][j].set_ylabel(r'$\Delta$ Dec (arcsec)')
                ax[k][j].set_title(f'Elliptical Orbits Source Motions with eccentricity {e} ')
                ax[k][j].legend(loc="best")
                count +=1
        plt.savefig('Eccentricity_test_par.png')
        

    def i_test():
        fig, ax = plt.subplots(2, 2, figsize=(25,18))

        
        tests=[plots(0, 0.3, 400), 
              plots(30, 0.3, 400), 
              plots(60, 0.3, 400), 
              plots(90, 0.3, 400)]   
        count=0
        for k in range(0,2):
            for j in range(0,2):
                x, y, x2, y2, lens_pos, ix1, ix2, iy1, iy2,i,e,p = tests[count]

                #Declinations overlap
                assert(bool(set(np.round(y2, 14)) & set(np.round(y, 14)))) 
                
                lim = 0.04                
                ax[k][j].set_xlim(lim, -lim)  # arcsec
                ax[k][j].set_ylim(-lim, lim)
                ax[k][j].plot(x, y, label = 'Primary Source Position', color='grey')
                ax[k][j].plot(x2, y2, label = 'Secondary Source Position', color = 'purple')
                ax[k][j].plot(ix1, iy1, label = 'Primary Image Position', color = 'grey', linestyle ='--')
                ax[k][j].plot(ix2, iy2, label = 'Secondary Image Position', color = 'purple', linestyle ='--')
                ax[k][j].set_xlabel(r'$\Delta$ RA (arcsec)')
                ax[k][j].set_ylabel(r'$\Delta$ Dec (arcsec)')
                ax[k][j].set_title(f'Elliptical Orbits Source Motions with inclination {i} degrees')
                ax[k][j].legend(loc="best")
                count +=1
        plt.savefig('inclination_test_par.png')
        
    P_test()
    e_test()
    i_test()
    


def test_bspl_no_proper_motion():
    plt.rcParams.update({'font.size':15})
    def plots(i, e, p):
        #Prepares plots
        t0_com = 58000.00
        u0_amp = 8
        tE = 200
        thetaE = 5
        piS = 1 #High parallax to ensure tests pass
        piE_E = 0.001
        piE_N = 0.001
        alpha = 10
        muS_system_E = 0
        muS_system_N  = 0
        omega = 90
        e = e
        big_omega = 0 
        i=i
        p=p
        tp = 30
        aleph = 5 
        aleph2 = 9
        x0_system_E = 0 
        x0_system_N = 0
        ra_L = 30
        dec_L = 20
        fratio_bin = 1.5
        mag_base = 19
        b_sff = 1

        bsplorbits_nopar = model.BSPL_PhotAstrom_noPar_EllOrbs_Param2(
        t0_com, u0_amp, tE, thetaE, piS, piE_E, piE_N, alpha, omega, big_omega, i, e, p, tp, aleph, aleph2, 
        muS_system_E, muS_system_N, x0_system_E, x0_system_N,  np.array([fratio_bin]), [mag_base],
        [b_sff], ra_L, dec_L)

        
        assert bsplorbits_nopar.t0 == t0_com
        assert bsplorbits_nopar.u0_amp == u0_amp
        assert bsplorbits_nopar.tE == tE
        assert bsplorbits_nopar.thetaE_amp == thetaE
        assert bsplorbits_nopar.muS_E == muS_system_E
        assert bsplorbits_nopar.muS_N == muS_system_N
        assert bsplorbits_nopar.i == i
        assert bsplorbits_nopar.e == e
        assert bsplorbits_nopar.p == p
        assert bsplorbits_nopar.omega == omega
        assert bsplorbits_nopar.big_omega == big_omega
        assert bsplorbits_nopar.aleph == aleph
        assert bsplorbits_nopar.aleph_sec == aleph2
        
        
        time_setting = 1000
        t = np.arange(t0_com-time_setting, t0_com+time_setting, 1) 
        
        xS_unlensed = bsplorbits_nopar.get_resolved_astrometry_unlensed(t)
        
        xL = bsplorbits_nopar.get_lens_astrometry(t)
        
        
        srce_pos_primary =xS_unlensed[:, 0, :]
        srce_pos_secondary = xS_unlensed[:, 1, :] 
        
        
        x = srce_pos_primary[:, 0]
        y = srce_pos_primary[:, 1]
        x2 = srce_pos_secondary[:, 0]
        y2 = srce_pos_secondary[:, 1]
        
        lens_pos = bsplorbits_nopar.get_lens_astrometry(t)
        xS_lensed = bsplorbits_nopar.get_astrometry_shift(t)
        
        image_primary =xS_lensed[:, 0, :]
        image_secondary = xS_lensed[:, 1, :] 
        
        
        ix1 = image_primary[:, 0]
        iy1 = image_primary[:, 1]
        
        ix2 = image_secondary[:, 0]
        iy2 = image_secondary[:, 1]

        difference(x, y, x2, y2, ix1, ix2, iy1, iy2)
        
        return x, y, x2, y2, lens_pos, ix1, ix2, iy1, iy2,i,e,p
    
    def difference(x, y, x2, y2, ix1, ix2, iy1, iy2):

        #At the same time, the primary and secondary sources are never in the same position.
        #At the same time, the primary and secondary sources are never in the same position.
        #This test function checks for that.
        difference_y = y-y2
        
        assert difference_y.all() or difference_x.all() 

        np.testing.assert_raises(AssertionError, np.testing.assert_array_equal, x, ix1)
        np.testing.assert_raises(AssertionError, np.testing.assert_array_equal, y, iy1)
        np.testing.assert_raises(AssertionError, np.testing.assert_array_equal, x2, ix2)
        np.testing.assert_raises(AssertionError, np.testing.assert_array_equal, y, iy2)
        
    def P_test(): 
            #At long periods, these orbits should behave linearly.
            #At long periods, the intersection of the primary's and secondary's declination (y-coordinate) should be null.
            #At short periods, the primary and secondary should have intersecting y-coordinates. 
            #Use set elements and a precision of up to 14 decimal places to figure out intersecting sets at varying periods.

        fig, ax = plt.subplots(2, 2, figsize=(25,18))
        tests=[plots(0, 0.3, 40), 
              plots(0, 0.3, 400), 
              plots(0, 0.3, 4000), 
              plots(0, 0.3, 40000)]   
        count=0
        for k in range(0,2):
            for j in range(0,2):
                x, y, x2, y2, lens_pos, ix1, ix2, iy1, iy2,i,e,p = tests[count]
                
                #The long period test, where there is no intersection in the y elements for longer periods.
                if p==40000:
                    assert(bool(set(np.round(y2, 14)) & set(np.round(y, 14))))!=True
                else:
                    assert(bool(set(np.round(y2, 14)) & set(np.round(y, 14)))) 
                    
                lim = 0.04
                ax[k][j].set_xlim(lim, -lim)  # arcsec
                ax[k][j].set_ylim(-lim, lim)
                ax[k][j].plot(x, y, label = 'Primary Source Position', color='grey')
                ax[k][j].plot(x2, y2, label = 'Secondary Source Position', color = 'purple')
                ax[k][j].plot(ix1, iy1, label = 'Primary Image Position', color = 'grey', linestyle ='--')
                ax[k][j].plot(ix2, iy2, label = 'Secondary Image Position', color = 'purple', linestyle ='--')
                ax[k][j].set_xlabel(r'$\Delta$ RA (arcsec)')
                ax[k][j].set_ylabel(r'$\Delta$ Dec (arcsec)')
                ax[k][j].set_title(f'Elliptical Orbits Source Motions with period {p} days')
                ax[k][j].legend(loc="best")
                count +=1
        plt.savefig('periods_test_noproper_motion.png')
        

    
    def e_test(): 
        fig, ax = plt.subplots(2, 2, figsize=(25,18))
        tests=[plots(0, 0, 400), 
        plots(0, 0.3, 400), 
        plots(0, 0.8, 400), 
        plots(0, 0.99, 400)]   
        count=0
        for k in range(0,2):
            for j in range(0,2):
                x, y, x2, y2, lens_pos, ix1, ix2, iy1, iy2,i,e,p = tests[count]
                
                #Declinations overlap
                assert(bool(set(np.round(y2, 14)) & set(np.round(y, 14)))) 

                lim = 0.04
                ax[k][j].set_xlim(lim, -lim)  # arcsec
                ax[k][j].set_ylim(-lim, lim)
                ax[k][j].plot(x, y, label = 'Primary Source Position', color='grey')
                ax[k][j].plot(x2, y2, label = 'Secondary Source Position', color = 'purple')
                ax[k][j].plot(ix1, iy1, label = 'Primary Image Position', color = 'grey', linestyle ='--')
                ax[k][j].plot(ix2, iy2, label = 'Secondary Image Position', color = 'purple', linestyle ='--')
                ax[k][j].set_xlabel(r'$\Delta$ RA (arcsec)')
                ax[k][j].set_ylabel(r'$\Delta$ Dec (arcsec)')
                ax[k][j].set_title(f'Elliptical Orbits Source Motions with eccentricity {e} ')
                ax[k][j].legend(loc="best")
                count +=1
        plt.savefig('Eccentricity_test_noproper_motion.png')
        

    def i_test():
        fig, ax = plt.subplots(2, 2, figsize=(25,18))

        
        tests=[plots(0, 0.3, 400), 
              plots(30, 0.3, 400), 
              plots(60, 0.3, 400), 
              plots(90, 0.3, 400)]   
        count=0
        for k in range(0,2):
            for j in range(0,2):
                x, y, x2, y2, lens_pos, ix1, ix2, iy1, iy2,i,e,p = tests[count]

                #Declinations overlap
                assert(bool(set(np.round(y2, 14)) & set(np.round(y, 14)))) 
                
                lim = 0.04                
                ax[k][j].set_xlim(lim, -lim)  # arcsec
                ax[k][j].set_ylim(-lim, lim)
                ax[k][j].plot(x, y, label = 'Primary Source Position', color='grey')
                ax[k][j].plot(x2, y2, label = 'Secondary Source Position', color = 'purple')
                ax[k][j].plot(ix1, iy1, label = 'Primary Image Position', color = 'grey', linestyle ='--')
                ax[k][j].plot(ix2, iy2, label = 'Secondary Image Position', color = 'purple', linestyle ='--')
                ax[k][j].set_xlabel(r'$\Delta$ RA (arcsec)')
                ax[k][j].set_ylabel(r'$\Delta$ Dec (arcsec)')
                ax[k][j].set_title(f'Elliptical Orbits Source Motions with inclination {i} degrees')
                ax[k][j].legend(loc="best")
                count +=1
        plt.savefig('inclination_test_noproper_motion.png')
        
    P_test()
    e_test()
    i_test()
    


def test_psbl_noparallax():
    def plots(i, e, p):
            #Prepares plots
            mLp = 5
            mLs = 2
            t0_com = 5700.00
            xS0_E = 0
            xS0_N = 0
            beta_com = 1
            muL_E = 0 #mas/yr
            muL_N = 10 #mas/yr
            muS_E = 4
            muS_N = 0
            i = i
            e=e
            p = p
            omega = 0
            big_omega = 90
            aleph=5
            aleph_sec = 8
            tp = 30
            dL = 3000 #parsecs
            dS = 8000
            mag_src = 20
            b_sff = 1
            ra_L = 260
            dec_L = -29
            alpha = 90
            psbl = model.PSBL_PhotAstrom_EllOrbs_noPar_Param1(
                mLp, mLs, t0_com, xS0_E, xS0_N,
                     beta_com, muL_E, muL_N, omega, big_omega, i, e, p, tp, aleph, aleph_sec, muS_E, muS_N, dL, dS,
                     alpha, b_sff, mag_src,
                     raL=None, decL=None, root_tol=1e-8
            )
    
            assert psbl.t0_com == t0_com
            assert psbl.beta_com == beta_com
            assert psbl.mLp == mLp
            assert psbl.mLs == mLs
            assert psbl.muL[0] == muL_E
            assert psbl.muL[1] == muL_N
            assert psbl.i == i
            assert psbl.e == e
            assert psbl.p == p
            assert psbl.omega == omega
            assert psbl.big_omega == big_omega
            assert psbl.aleph == aleph
            assert psbl.aleph_sec == aleph_sec
            
    
            time_setting = 1000
            t = np.arange(t0_com-time_setting, t0_com+time_setting, 1) 
            img, amp = psbl.get_all_arrays(t)
            lens1, lens2 = psbl.get_resolved_lens_astrometry(t)
            source_unlensed = psbl.get_astrometry_unlensed(t)
            source_resolved = psbl.get_resolved_astrometry(t, image_arr=img, amp_arr=amp)
    
        
            #At the same time, the primary and secondary sources are never in the same position.
            #At the same time, the primary and secondary sources are never in the same position.
            #This test function checks for that.
        
            difference_y = lens2[:, 1] - lens1[:, 1]
            difference_x = lens2[:, 0] - lens1[:, 0]
            assert difference_y.all() or difference_x.all() 
    
            return lens1, lens2, source_unlensed, source_resolved, i, e, p 
    
    def P_test(): 
                #At long periods, these orbits should behave linearly.
                #At long periods, the intersection of the primary's and secondary's declination (y-coordinate) should be null.
                #At short periods, the primary and secondary should have intersecting y-coordinates. 
                #Use set elements and a precision of up to 14 decimal places to figure out intersecting sets at varying periods.
            fig, ax = plt.subplots(2, 2, figsize=(25,18))
            tests=[plots(90, 0.3, 100), 
                  plots(90, 0.3, 400), 
                  plots(90, 0.3, 1000), 
                  plots(90, 0.3, 4000)]   
            count=0
            for k in range(0,2):
                for j in range(0,2):
                    
                    lens1, lens2, source_unlensed, source_resolved, i, e, p  = tests[count]
    
                    #The long period test, where there is no intersection in the y elements for longer periods.
                    if p==4000:
                        assert bool(set(lens2[:, 0]) & set(lens1[:, 0])) !=True
                    else:
                        assert bool(set(np.round(lens2[:, 0], 5)) & set(np.round(lens1[:, 0], 5))) ==True 
    
                    lim = 0.04
                    ax[k][j].set_xlim(lim, -lim)  # arcsec
                    ax[k][j].set_ylim(-lim, lim)
                    ax[k][j].plot(lens1[:, 0], lens1[:, 1], linewidth =4, label = 'Primary Lens Position', color='grey')
                    ax[k][j].plot(lens2[:, 0], lens2[:, 1], linewidth =4, label = 'Secondary Lens Position', color = 'purple')
                    ax[k][j].plot(source_unlensed[:, 0], source_unlensed[:, 1], linewidth =4, color='magenta', label = 'Source Position')
                    for ii in range(5):
                        if ii == 0:
                            label = 'Image Position'
                        else:
                            label = ''
                            ax[k][j].plot(source_resolved[:, ii, 0], source_resolved[:, ii, 1], '.', linewidth = 4, alpha=0.5, color='hotpink', label=label)
    
                    ax[k][j].set_xlabel(r'$\Delta$ RA (arcsec)')
                    ax[k][j].set_ylabel(r'$\Delta$ Dec (arcsec)')
                    ax[k][j].set_title(f'Elliptical Orbits Source Motions with period {p} days')
                    ax[k][j].legend(loc="best")
                    count +=1
            plt.savefig('Period_test_nopar.png')
    
        
    def e_test(): 
            fig, ax = plt.subplots(2, 2, figsize=(25,18))
            tests=[plots(0, 0, 500), 
            plots(90, 0.3, 500), 
            plots(90, 0.7, 500), 
            plots(90, 0.85, 500)]   
            count=0
            for k in range(0,2):
                for j in range(0,2):    
                    lens1, lens2, source_unlensed, source_resolved, i, e, p  = tests[count]
                    
                    #Right Ascensions overlap
                    assert(bool(set(np.round(lens2[:, 0], 5)) & set(np.round(lens1[:, 0], 5)))) 
    
                    lim = 0.04
                    ax[k][j].set_xlim(lim, -lim)  # arcsec
                    ax[k][j].set_ylim(-lim, lim)
                    ax[k][j].plot(lens1[:, 0], lens1[:, 1], linewidth =4, label = 'Primary Lens Position', color='grey')
                    ax[k][j].plot(lens2[:, 0], lens2[:, 1], linewidth =4, label = 'Secondary Lens Position', color = 'purple')
                    ax[k][j].plot(source_unlensed[:, 0], source_unlensed[:, 1], linewidth =4, color='magenta', label = 'Source Position')
                    for ii in range(5):
                        if ii == 0:
                            label = 'Image Position'
                        else:
                            label = ''
                            ax[k][j].plot(source_resolved[:, ii, 0], source_resolved[:, ii, 1], '.', linewidth = 4, alpha=0.5, color='hotpink', label=label)
    
                    ax[k][j].set_xlabel(r'$\Delta$ RA (arcsec)')
                    ax[k][j].set_ylabel(r'$\Delta$ Dec (arcsec)')
                    ax[k][j].set_title(f'Elliptical Orbits Source Motions with eccentricity {e} ')
                    ax[k][j].legend(loc="best")
                    count +=1
            plt.savefig('Eccentricity_test_nopar.png')
    
    def i_test():
            fig, ax = plt.subplots(2, 2, figsize=(25,18))
            tests=[plots(0, 0.3, 500), 
            plots(30, 0.3, 500), 
            plots(60, 0.3, 500), 
            plots(90, 0.3, 500)]   
            count=0
            for k in range(0,2):
                for j in range(0,2):    
                    lens1, lens2, source_unlensed, source_resolved, i, e, p  = tests[count]
                    
                    #Right Ascensions overlap
                    assert(bool(set(np.round(lens2[:, 0], 5)) & set(np.round(lens1[:, 0], 5)))) 
    
                    lim = 0.04
                    ax[k][j].set_xlim(lim, -lim)  # arcsec
                    ax[k][j].set_ylim(-lim, lim)
                    ax[k][j].plot(lens1[:, 0], lens1[:, 1], linewidth =4, label = 'Primary Lens Position', color='grey')
                    ax[k][j].plot(lens2[:, 0], lens2[:, 1], linewidth =4, label = 'Secondary Lens Position', color = 'purple')
                    ax[k][j].plot(source_unlensed[:, 0], source_unlensed[:, 1], linewidth =4, color='magenta', label = 'Source Position')
                    for ii in range(5):
                        if ii == 0:
                            label = 'Image Position'
                        else:
                            label = ''
                            ax[k][j].plot(source_resolved[:, ii, 0], source_resolved[:, ii, 1], '.', linewidth = 4, alpha=0.5, color='hotpink', label=label)
    
                    ax[k][j].set_xlabel(r'$\Delta$ RA (arcsec)')
                    ax[k][j].set_ylabel(r'$\Delta$ Dec (arcsec)')
                    ax[k][j].set_title(f'Elliptical Orbits Source Motions with inclination {i} degrees')
                    ax[k][j].legend(loc="best")
                    count +=1
            plt.savefig('inclination_test_nopar.png')
    P_test()
    e_test()
    i_test()

    return

def test_psbl_parallax():
    def plots(i, e, p):
            #Prepares plots
            mLp = 5
            mLs = 2
            t0_com = 5700.00
            xS0_E = 0
            xS0_N = 0
            beta_com = 1
            muL_E = 0 #mas/yr
            muL_N = 10 #mas/yr
            muS_E = 4
            muS_N = 0
            i = i
            e=e
            p = p
            omega = 0
            big_omega = 90
            aleph=5
            aleph_sec = 8
            tp = 30
            dL = 3000 #parsecs
            dS = 8000
            mag_src = 20
            b_sff = 1
            ra_L = 260
            dec_L = -29
            alpha = 90
            psbl = model.PSBL_PhotAstrom_EllOrbs_Par_Param1(
                mLp, mLs, t0_com, xS0_E, xS0_N,
                     beta_com, muL_E, muL_N, omega, big_omega, i, e, p, tp, aleph, aleph_sec, muS_E, muS_N, dL, dS,
                     alpha, b_sff, mag_src,
                     raL=ra_L, decL=dec_L, root_tol=1e-8
            )
    
            assert psbl.t0_com == t0_com
            assert psbl.beta_com == beta_com
            assert psbl.mLp == mLp
            assert psbl.mLs == mLs
            assert psbl.muL[0] == muL_E
            assert psbl.muL[1] == muL_N
            assert psbl.i == i
            assert psbl.e == e
            assert psbl.p == p
            assert psbl.omega == omega
            assert psbl.big_omega == big_omega
            assert psbl.aleph == aleph
            assert psbl.aleph_sec == aleph_sec
            
    
            time_setting = 1000
            t = np.arange(t0_com-time_setting, t0_com+time_setting, 1) 
            img, amp = psbl.get_all_arrays(t)
            lens1, lens2 = psbl.get_resolved_lens_astrometry(t)
            source_unlensed = psbl.get_astrometry_unlensed(t)
            source_resolved = psbl.get_resolved_astrometry(t, image_arr=img, amp_arr=amp)
    
        
            #At the same time, the primary and secondary sources are never in the same position.
            #At the same time, the primary and secondary sources are never in the same position.
            #This test function checks for that.
        
            difference_y = lens2[:, 1] - lens1[:, 1]
            difference_x = lens2[:, 0] - lens1[:, 0]
            assert difference_y.all() or difference_x.all() 
    
            return lens1, lens2, source_unlensed, source_resolved, i, e, p 
    
    def P_test(): 
                #At long periods, these orbits should behave linearly.
                #At long periods, the intersection of the primary's and secondary's declination (y-coordinate) should be null.
                #At short periods, the primary and secondary should have intersecting y-coordinates. 
                #Use set elements and a precision of up to 14 decimal places to figure out intersecting sets at varying periods.
            fig, ax = plt.subplots(2, 2, figsize=(25,18))
            tests=[plots(90, 0.3, 100), 
                  plots(90, 0.3, 400), 
                  plots(90, 0.3, 1000), 
                  plots(90, 0.3, 4000)]   
            count=0
            for k in range(0,2):
                for j in range(0,2):
                    
                    lens1, lens2, source_unlensed, source_resolved, i, e, p  = tests[count]
    
                    #The long period test, where there is no intersection in the y elements for longer periods.
                    if p==4000:
                        assert bool(set(lens2[:, 0]) & set(lens1[:, 0])) !=True
                    else:
                        assert bool(set(np.round(lens2[:, 0], 5)) & set(np.round(lens1[:, 0], 5))) ==True 
    
                    lim = 0.04
                    ax[k][j].set_xlim(lim, -lim)  # arcsec
                    ax[k][j].set_ylim(-lim, lim)
                    ax[k][j].plot(lens1[:, 0], lens1[:, 1], linewidth =4, label = 'Primary Lens Position', color='grey')
                    ax[k][j].plot(lens2[:, 0], lens2[:, 1], linewidth =4, label = 'Secondary Lens Position', color = 'purple')
                    ax[k][j].plot(source_unlensed[:, 0], source_unlensed[:, 1], linewidth =4, color='magenta', label = 'Source Position')
                    for ii in range(5):
                        if ii == 0:
                            label = 'Image Position'
                        else:
                            label = ''
                            ax[k][j].plot(source_resolved[:, ii, 0], source_resolved[:, ii, 1], '.', linewidth = 4, alpha=0.5, color='hotpink', label=label)
    
                    ax[k][j].set_xlabel(r'$\Delta$ RA (arcsec)')
                    ax[k][j].set_ylabel(r'$\Delta$ Dec (arcsec)')
                    ax[k][j].set_title(f'Elliptical Orbits Source Motions with period {p} days')
                    ax[k][j].legend(loc="best")
                    count +=1
            plt.savefig('Period_test_par.png')
    
        
    def e_test(): 
            fig, ax = plt.subplots(2, 2, figsize=(25,18))
            tests=[plots(0, 0, 500), 
            plots(90, 0.3, 500), 
            plots(90, 0.7, 500), 
            plots(90, 0.85, 500)]   
            count=0
            for k in range(0,2):
                for j in range(0,2):    
                    lens1, lens2, source_unlensed, source_resolved, i, e, p  = tests[count]
                    
                    #Right Ascensions overlap
                    assert(bool(set(np.round(lens2[:, 0], 5)) & set(np.round(lens1[:, 0], 5)))) 
    
                    lim = 0.04
                    ax[k][j].set_xlim(lim, -lim)  # arcsec
                    ax[k][j].set_ylim(-lim, lim)
                    ax[k][j].plot(lens1[:, 0], lens1[:, 1], linewidth =4, label = 'Primary Lens Position', color='grey')
                    ax[k][j].plot(lens2[:, 0], lens2[:, 1], linewidth =4, label = 'Secondary Lens Position', color = 'purple')
                    ax[k][j].plot(source_unlensed[:, 0], source_unlensed[:, 1], linewidth =4, color='magenta', label = 'Source Position')
                    for ii in range(5):
                        if ii == 0:
                            label = 'Image Position'
                        else:
                            label = ''
                            ax[k][j].plot(source_resolved[:, ii, 0], source_resolved[:, ii, 1], '.', linewidth = 4, alpha=0.5, color='hotpink', label=label)
    
                    ax[k][j].set_xlabel(r'$\Delta$ RA (arcsec)')
                    ax[k][j].set_ylabel(r'$\Delta$ Dec (arcsec)')
                    ax[k][j].set_title(f'Elliptical Orbits Source Motions with eccentricity {e} ')
                    ax[k][j].legend(loc="best")
                    count +=1
            plt.savefig('Eccentricity_test_par.png')
    
    def i_test():
            fig, ax = plt.subplots(2, 2, figsize=(25,18))
            tests=[plots(0, 0.3, 500), 
            plots(30, 0.3, 500), 
            plots(60, 0.3, 500), 
            plots(90, 0.3, 500)]   
            count=0
            for k in range(0,2):
                for j in range(0,2):    
                    lens1, lens2, source_unlensed, source_resolved, i, e, p  = tests[count]
                    
                    #Right Ascensions overlap
                    assert(bool(set(np.round(lens2[:, 0], 5)) & set(np.round(lens1[:, 0], 5)))) 
    
                    lim = 0.04
                    ax[k][j].set_xlim(lim, -lim)  # arcsec
                    ax[k][j].set_ylim(-lim, lim)
                    ax[k][j].plot(lens1[:, 0], lens1[:, 1], linewidth =4, label = 'Primary Lens Position', color='grey')
                    ax[k][j].plot(lens2[:, 0], lens2[:, 1], linewidth =4, label = 'Secondary Lens Position', color = 'purple')
                    ax[k][j].plot(source_unlensed[:, 0], source_unlensed[:, 1], linewidth =4, color='magenta', label = 'Source Position')
                    for ii in range(5):
                        if ii == 0:
                            label = 'Image Position'
                        else:
                            label = ''
                            ax[k][j].plot(source_resolved[:, ii, 0], source_resolved[:, ii, 1], '.', linewidth = 4, alpha=0.5, color='hotpink', label=label)
    
                    ax[k][j].set_xlabel(r'$\Delta$ RA (arcsec)')
                    ax[k][j].set_ylabel(r'$\Delta$ Dec (arcsec)')
                    ax[k][j].set_title(f'Elliptical Orbits Source Motions with inclination {i} degrees')
                    ax[k][j].legend(loc="best")
                    count +=1
            plt.savefig('inclination_test_par.png')
    P_test()
    e_test()
    i_test()

    return
def test_psbl_nopropermotion():
    def plots(i, e, p):
            #Prepares plots
            mLp = 5
            mLs = 2
            t0_com = 5700.00
            xS0_E = 0
            xS0_N = 0
            beta_com = 1
            muL_E = 0 #mas/yr
            muL_N = 0 #mas/yr
            muS_E = 4
            muS_N = 0
            i = i
            e=e
            p = p
            omega = 0
            big_omega = 90
            aleph=5
            aleph_sec = 8
            tp = 30
            dL = 3000 #parsecs
            dS = 8000
            mag_src = 20
            b_sff = 1
            ra_L = 260
            dec_L = -29
            alpha = 90
            psbl = model.PSBL_PhotAstrom_EllOrbs_noPar_Param1(
                mLp, mLs, t0_com, xS0_E, xS0_N,
                     beta_com, muL_E, muL_N, omega, big_omega, i, e, p, tp, aleph, aleph_sec, muS_E, muS_N, dL, dS,
                     alpha, b_sff, mag_src,
                     raL=None, decL=None, root_tol=1e-8
            )
    
            assert psbl.t0_com == t0_com
            assert psbl.beta_com == beta_com
            assert psbl.mLp == mLp
            assert psbl.mLs == mLs
            assert psbl.muL[0] == muL_E
            assert psbl.muL[1] == muL_N
            assert psbl.i == i
            assert psbl.e == e
            assert psbl.p == p
            assert psbl.omega == omega
            assert psbl.big_omega == big_omega
            assert psbl.aleph == aleph
            assert psbl.aleph_sec == aleph_sec
            
    
            time_setting = 1000
            t = np.arange(t0_com-time_setting, t0_com+time_setting, 1) 
            img, amp = psbl.get_all_arrays(t)
            lens1, lens2 = psbl.get_resolved_lens_astrometry(t)
            source_unlensed = psbl.get_astrometry_unlensed(t)
            source_resolved = psbl.get_resolved_astrometry(t, image_arr=img, amp_arr=amp)
    
        
            #At the same time, the primary and secondary sources are never in the same position.
            #At the same time, the primary and secondary sources are never in the same position.
            #This test function checks for that.
        
            difference_y = lens2[:, 1] - lens1[:, 1]
            difference_x = lens2[:, 0] - lens1[:, 0]
            assert difference_y.all() or difference_x.all() 
    
            return lens1, lens2, source_unlensed, source_resolved, i, e, p 
    
    def P_test(): 
                #At long periods, these orbits should behave linearly.
                #At long periods, the intersection of the primary's and secondary's declination (y-coordinate) should be null.
                #At short periods, the primary and secondary should have intersecting y-coordinates. 
                #Use set elements and a precision of up to 14 decimal places to figure out intersecting sets at varying periods.
            fig, ax = plt.subplots(2, 2, figsize=(25,18))
            tests=[plots(0, 0.3, 100), 
                  plots(0, 0.3, 400), 
                  plots(0, 0.3, 1000), 
                  plots(0, 0.3, 4000)]   
            count=0
            for k in range(0,2):
                for j in range(0,2):
                    
                    lens1, lens2, source_unlensed, source_resolved, i, e, p  = tests[count]
    
                    #The long period test, where there is no intersection in the y elements for longer periods.
                    if p==4000:
                        assert bool(set(lens2[:, 0]) & set(lens1[:, 0])) !=True
                    else:
                        assert bool(set(np.round(lens2[:, 0], 5)) & set(np.round(lens1[:, 0], 5))) ==True 
    
                    lim = 0.04
                    ax[k][j].set_xlim(lim, -lim)  # arcsec
                    ax[k][j].set_ylim(-lim, lim)
                    ax[k][j].plot(lens1[:, 0], lens1[:, 1], linewidth =4, label = 'Primary Lens Position', color='grey')
                    ax[k][j].plot(lens2[:, 0], lens2[:, 1], linewidth =4, label = 'Secondary Lens Position', color = 'purple')
                    ax[k][j].plot(source_unlensed[:, 0], source_unlensed[:, 1], linewidth =4, color='magenta', label = 'Source Position')
                    for ii in range(5):
                        if ii == 0:
                            label = 'Image Position'
                        else:
                            label = ''
                            ax[k][j].plot(source_resolved[:, ii, 0], source_resolved[:, ii, 1], '.', linewidth = 4, alpha=0.5, color='hotpink', label=label)
    
                    ax[k][j].set_xlabel(r'$\Delta$ RA (arcsec)')
                    ax[k][j].set_ylabel(r'$\Delta$ Dec (arcsec)')
                    ax[k][j].set_title(f'Elliptical Orbits Source Motions with period {p} days')
                    ax[k][j].legend(loc="best")
                    count +=1
            plt.savefig('Period_test_nopropmo.png')
    
        
    def e_test(): 
            fig, ax = plt.subplots(2, 2, figsize=(25,18))
            tests=[plots(0, 0, 500), 
            plots(0, 0.3, 500), 
            plots(0, 0.7, 500), 
            plots(0, 0.85, 500)]   
            count=0
            for k in range(0,2):
                for j in range(0,2):    
                    lens1, lens2, source_unlensed, source_resolved, i, e, p  = tests[count]
                    
                    #Right Ascensions overlap
                    assert(bool(set(np.round(lens2[:, 0], 5)) & set(np.round(lens1[:, 0], 5)))) 
    
                    lim = 0.04
                    ax[k][j].set_xlim(lim, -lim)  # arcsec
                    ax[k][j].set_ylim(-lim, lim)
                    ax[k][j].plot(lens1[:, 0], lens1[:, 1], linewidth =4, label = 'Primary Lens Position', color='grey')
                    ax[k][j].plot(lens2[:, 0], lens2[:, 1], linewidth =4, label = 'Secondary Lens Position', color = 'purple')
                    ax[k][j].plot(source_unlensed[:, 0], source_unlensed[:, 1], linewidth =4, color='magenta', label = 'Source Position')
                    for ii in range(5):
                        if ii == 0:
                            label = 'Image Position'
                        else:
                            label = ''
                            ax[k][j].plot(source_resolved[:, ii, 0], source_resolved[:, ii, 1], '.', linewidth = 4, alpha=0.5, color='hotpink', label=label)
    
                    ax[k][j].set_xlabel(r'$\Delta$ RA (arcsec)')
                    ax[k][j].set_ylabel(r'$\Delta$ Dec (arcsec)')
                    ax[k][j].set_title(f'Elliptical Orbits Source Motions with eccentricity {e} ')
                    ax[k][j].legend(loc="best")
                    count +=1
            plt.savefig('Eccentricity_test_nopropmo.png')
    
    def i_test():
            fig, ax = plt.subplots(2, 2, figsize=(25,18))
            tests=[plots(0, 0.3, 500), 
            plots(30, 0.3, 500), 
            plots(60, 0.3, 500), 
            plots(90, 0.3, 500)]   
            count=0
            for k in range(0,2):
                for j in range(0,2):    
                    lens1, lens2, source_unlensed, source_resolved, i, e, p  = tests[count]
                    
                    #Right Ascensions overlap
                    assert(bool(set(np.round(lens2[:, 0], 5)) & set(np.round(lens1[:, 0], 5)))) 
    
                    lim = 0.04
                    ax[k][j].set_xlim(lim, -lim)  # arcsec
                    ax[k][j].set_ylim(-lim, lim)
                    ax[k][j].plot(lens1[:, 0], lens1[:, 1], linewidth =4, label = 'Primary Lens Position', color='grey')
                    ax[k][j].plot(lens2[:, 0], lens2[:, 1], linewidth =4, label = 'Secondary Lens Position', color = 'purple')
                    ax[k][j].plot(source_unlensed[:, 0], source_unlensed[:, 1], linewidth =4, color='magenta', label = 'Source Position')
                    for ii in range(5):
                        if ii == 0:
                            label = 'Image Position'
                        else:
                            label = ''
                            ax[k][j].plot(source_resolved[:, ii, 0], source_resolved[:, ii, 1], '.', linewidth = 4, alpha=0.5, color='hotpink', label=label)
    
                    ax[k][j].set_xlabel(r'$\Delta$ RA (arcsec)')
                    ax[k][j].set_ylabel(r'$\Delta$ Dec (arcsec)')
                    ax[k][j].set_title(f'Elliptical Orbits Source Motions with inclination {i} degrees')
                    ax[k][j].legend(loc="best")
                    count +=1
            plt.savefig('inclination_test_nopropmo.png')
    P_test()
    e_test()
    i_test()

    return 
# Plot Some Magnification Maps
def magnification_maps_psbl():
    import matplotlib as mpl
    def get_source_pos(z, m1, m2, z1, z2):
        w = z - m1/np.conj(z - z1) - m2/np.conj(z - z2)
        return w

    def get_magnification_map_timedep(psbl, t_obs, grid_size = 0.0312, plot_radius = 0.0156, duration=1, time_steps=300, cmap = 'seismic', lim = 0.01, bins=6000):
        if cmap == 'pans':
            cmap = matplotlib.colors.LinearSegmentedColormap.from_list("", ["#21B1FF", "aqua","cyan","#FFD800", "#FF218C", "fuchsia"]) 
        m1 = psbl.m1
        m2 = psbl.m2
        xL1_0, xL2_0 = psbl.get_resolved_lens_astrometry(t_obs=np.array([t_obs]))
        print(xL1_0)
        z1 = xL1_0[0][0] + 1j*xL1_0[0][1]
        z2 = xL2_0[0][0] + 1j*xL2_0[0][1]
    
        grid_center = psbl.xL0
        grid_size = grid_size # Probably a better way to do this...
        plot_radius = plot_radius
        print(grid_size)
        print(plot_radius)
    
        xmin = grid_center[0] - grid_size
        xmax = grid_center[0] + grid_size
        ymin = grid_center[1] - grid_size
        ymax = grid_center[1] + grid_size
    
        x = np.linspace(xmin, xmax, 8000)
        y = np.linspace(ymin, ymax, 8000)
        xgrid, ygrid = np.meshgrid(x,y)
        zgrid = xgrid + 1j*ygrid
    
        w_points = get_source_pos(zgrid, m1, m2, z1, z2)
        dist2 = (w_points.real**2 + w_points.imag**2)
    
        wreal = w_points[np.where(dist2 < plot_radius)].real
        wimag = w_points[np.where(dist2 < plot_radius)].imag
    
        return cmap, bins, lim, z1, z2, wreal, wimag

    
    t0 = 5700.00
    xS0_E = 0
    xS0_N = 0
    tE=376
    thetaE=6
    u0_amp = 1
    piE_E = 0.1
    piE_N = 0.1
    piS = 3
    muS_E = 0
    muS_N = 5
    i = 0
    omega = 0
    big_omega = 0
    p = 2000
    aleph=5
    aleph_sec = 8
    tp = 30
    dL = 3000 #parsecs
    dS = 8000
    mag_src = 20
    b_sff = 1
    ra_L = 30
    dec_L = -29
    alpha = 90
    beta = 1
    q = 1
    sep = 10
    alpha = 90
    b_sff = [1]
    mag_src = [10]
    root_tol = 1e-8
    psbl_nopar = model.PSBL_PhotAstrom_CircOrbs_noPar_Param4(t0, u0_amp, tE, thetaE, piS,
                     piE_E, piE_N, xS0_E, xS0_N, omega, big_omega, i, p, tp, aleph, aleph_sec, muS_E, muS_N,
                     q, alpha,
                     b_sff, mag_src,
                     raL=ra_L, decL=dec_L, root_tol=1e-8)
    
    fig, ax = plt.subplots(2, 2, figsize=(25, 20))
    index = 0
    time = psbl_nopar.t0-1000
    count=0
    for i in range(0,2):
        for j in range(0,2):
            cmap, bins, lim,z1, z2, wreal, wimag = get_magnification_map_timedep(psbl_nopar, time, grid_size = 0.05, plot_radius = 0.04, bins=5000,lim = 0.02, cmap='pans')
            val = ax[i][j].hist2d(wreal, wimag, bins=bins, norm = mpl.colors.LogNorm(), cmap = cmap)
            ax[i][j].plot(z1.real, z1.imag, markersize = 20, color = 'green', marker = '.', label = 'Primary Lens')
            ax[i][j].plot(z2.real, z2.imag, markersize = 20, color = 'darkslategrey', marker = '.', label = 'Secondary Lens')
            ax[i][j].set_xlim(-lim, lim)
            ax[i][j].set_ylim(-lim, lim)
            ax[i][j].set_title(f'Time:{time}')
            ax[i][j].set_ylabel('Dec')
            ax[i][j].set_xlabel('RA')
            ax[i][j].legend(markerscale = 1)
            fig.colorbar(val[3])
            time = time + 500
    plt.savefig('mag_maps.png')

    return
    
def caustics_magnification_checks_psbl():
    def caustics_magnification_param1():
        mLp = 10
        mLs = 10
        t0 = 5700.00
        xS0_E = 0
        xS0_N = 0
        beta = 1
        muL_E = 4 #mas/yr
        muL_N = 0 #mas/yr
        muS_E = 0
        muS_N = 4
        i = 90
        omega = 0
        big_omega = 0
        p = 3000
        aleph=5
        aleph_sec = 8
        tp = 30
        dL = 3000 #parsecs
        dS = 8000
        mag_src = 20
        b_sff = 1
        ra_L = 260
        dec_L = -29
        alpha = 90
        psbl = model.PSBL_PhotAstrom_CircOrbs_noPar_Param1(
                mLp, mLs, t0, xS0_E, xS0_N,
                     beta, muL_E, muL_N, omega, big_omega, i, p, tp, aleph, aleph_sec, muS_E, muS_N, dL, dS,
                     alpha, b_sff, mag_src,
                     raL=None, decL=None, root_tol=1e-8
            )
        duration = 500
        time_steps = 50000
        tmin = psbl.t0 - (duration/2 * psbl.tE)
        tmax = psbl.t0 + (duration/2 * psbl.tE)
        t = np.linspace(tmin, tmax, time_steps)
        photometry = psbl.get_photometry(t)        
        assert photometry.min() < 17
    
    def caustics_magnification_param4():    
        t0 = 5700.00
        xS0_E = 0
        xS0_N = 0
        tE=376
        thetaE=6
        u0_amp = 1
        piE_E = 0.1
        piE_N = 0.1
        piS = 3
        muS_E = 0
        muS_N = 5
        i = 0
        omega = 0
        big_omega = 0
        p = 2000
        aleph=5
        aleph_sec = 8
        tp = 30
        dL = 3000 #parsecs
        dS = 8000
        ra_L = 30
        dec_L = -29
        alpha = 90
        q = 1
        alpha = 90
        b_sff = [1]
        mag_src = [10]
        psbl = model.PSBL_PhotAstrom_CircOrbs_noPar_Param4(t0, u0_amp, tE, thetaE, piS,
                         piE_E, piE_N, xS0_E, xS0_N, omega, big_omega, i, p, tp, aleph, aleph_sec, muS_E, muS_N,
                         q, alpha,
                         b_sff, mag_src,
                         raL=ra_L, decL=dec_L, root_tol=1e-8)
        duration = 100
        time_steps = 50000
        
        tmin = psbl.t0 - (duration/2 * psbl.tE)
        tmax = psbl.t0 + (duration/2 * psbl.tE)
        t = np.linspace(tmin, tmax, time_steps)
        photometry = psbl.get_photometry(t)
        assert photometry.min() < 6.5
        
    caustics_magnification_param1()
    caustics_magnification_param4()
    return
def test_bsbl_noparallax():
    def plots(iL, eL, pL, iS, eS, pS):
            #Prepares plots
            mLp = 10
            mLs = 8
            t0_com = 5700.00
            xS0_E = 0
            xS0_N = 0
            beta_com = 6
            muL_E = 8 #mas/yr
            muL_N = 0 #mas/yr
            muS_E = 0
            muS_N = 10
            dL = 1000 #parsecs
            dS = 1200
            alphaL = 90
            alphaS = 90
            omegaL = 0
            big_omegaL = 0
            iL = iL
            eL = eL
            pL = pL
            tpL = 50
            alephL = 3
            aleph_secL = 7
            omegaS = 0
            big_omegaS = 90
            iS = iS
            eS = eS
            pS = pS
            tpS = 50
            alephS = 6
            aleph_secS = 7
            mag_src_pri = 16
            mag_src_sec = 20
            b_sff = 1
            bsbl = model.BSBL_PhotAstrom_noPar_EllOrbs_Param1(mLp, mLs, t0_com, xS0_E, xS0_N,
                 beta_com, muL_E, muL_N, muS_E, muS_N, dL, dS,
                alphaL, alphaS, omegaL, big_omegaL, iL, eL, pL, tpL, alephL, aleph_secL, 
                 omegaS, big_omegaS, iS, eS, pS, tpS, alephS, aleph_secS, 
                 mag_src_pri, mag_src_sec, b_sff,
                 raL=None, decL=None, root_tol=1e-8)
    
            assert bsbl.t0_com == t0_com
            assert bsbl.beta_com == beta_com
            assert bsbl.mLp == mLp
            assert bsbl.mLs == mLs
            assert bsbl.muL[0] == muL_E
            assert bsbl.muL[1] == muL_N
            assert bsbl.iL == iL
            assert bsbl.eL == eL
            assert bsbl.pL == pL
            assert bsbl.omegaL == omegaL
            assert bsbl.big_omegaL == big_omegaL
            assert bsbl.alephL == alephL
            assert bsbl.aleph_secL == aleph_secL
            assert bsbl.iS == iS
            assert bsbl.eS == eS
            assert bsbl.pS == pS
            assert bsbl.omegaS == omegaS
            assert bsbl.big_omegaS == big_omegaS
            assert bsbl.alephS == alephS
            assert bsbl.aleph_secS == aleph_secS
    
            time_setting = 1000
            t = np.arange(t0_com-time_setting, t0_com+time_setting, 1) 
            img, amp = bsbl.get_all_arrays(t)
            lens1, lens2 = bsbl.get_resolved_lens_astrometry(t)
            source_unlensed = bsbl.get_resolved_astrometry_unlensed(t)
            source_resolved = bsbl.get_resolved_astrometry(t, image_arr=img)


        
            #At the same time, the primary and secondary lenses are never in the same position.
            #At the same time, the primary and secondary sources are never in the same position.
            #This test function checks for that.
        
            difference_y = lens2[:, 1] - lens1[:, 1]
            difference_x = lens2[:, 0] - lens1[:, 0]
        
            difference_x_s = source_unlensed[:, 0, :][:, 0] - source_unlensed[:, 0, :][:, 1]
            difference_y_s = source_unlensed[:, 1, :] [:, 0] - source_unlensed[:, 1, :][:, 1]
            assert difference_y.all() or difference_x.all() 
            assert difference_y_s.all() or difference_x_s.all() 

    
            return lens1, lens2, source_unlensed, source_resolved, iL, eL, pL, iS, eS, pS 

    
    def P_test_lens(): 
                #At long periods, these orbits should behave linearly.
                #At long periods, the intersection of the primary's and secondary's declination (y-coordinate) should be null.
                #At short periods, the primary and secondary should have intersecting y-coordinates. 
                #Use set elements and a precision of up to 14 decimal places to figure out intersecting sets at varying periods.
            fig, ax = plt.subplots(2, 2, figsize=(25,18))
            tests=[plots(90, 0.3, 100, 90, 0, 1000), 
                  plots(90, 0.3, 400, 90, 0, 1000), 
                  plots(90, 0.3, 1000, 90, 0, 1000), 
                  plots(90, 0.3, 3700, 90, 0, 1000)]   
            count=0
            for k in range(0,2):
                for j in range(0,2):
                    
                    lens1, lens2, source_unlensed, source_resolved, iL, eL, pL, iS, eS, pS  = tests[count]

                    img_pri = source_resolved[:, 0, :, :] 
                    img_sec = source_resolved[:, 1, :, :] 
                    #The long period test, where there is no intersection in the y elements for longer periods.
                    if pL==3700:
                        assert bool(set(lens2[:, 1]) & set(lens1[:, 1])) !=True
                    else:
                        assert bool(set(np.round(lens2[:, 0], 5)) & set(np.round(lens1[:, 0], 5))) ==True 
    
                    lim = 0.04
                    ax[k][j].set_xlim(lim, -lim)  # arcsec
                    ax[k][j].set_ylim(-lim, lim)
                    ax[k][j].plot(lens1[:, 0], lens1[:, 1], linewidth =4, label = 'Primary Lens Position', color='grey')
                    ax[k][j].plot(lens2[:, 0], lens2[:, 1], linewidth =4, label = 'Secondary Lens Position', color = 'purple')                    
                    ax[k][j].set_xlabel(r'$\Delta$ RA (arcsec)')
                    ax[k][j].set_ylabel(r'$\Delta$ Dec (arcsec)')
                    ax[k][j].set_title(f'Elliptical Orbits with lens period {pL} days')
                    ax[k][j].legend(loc="best")
                    count +=1
            plt.savefig('Period_test_lens_nopar.png')
        

    
    def P_test_source(): 
                #At long periods, these orbits should behave linearly.
                #At long periods, the intersection of the primary's and secondary's declination (y-coordinate) should be null.
                #At short periods, the primary and secondary should have intersecting y-coordinates. 
                #Use set elements and a precision of up to 14 decimal places to figure out intersecting sets at varying periods.
            fig, ax = plt.subplots(2, 2, figsize=(25,18))
            tests=[plots(90, 0, 1000, 90, 0.3, 100), 
                  plots(90, 0, 1000, 90, 0.3, 400), 
                  plots(90, 0, 1000, 90, 0.3, 1000), 
                  plots(90, 0, 1000, 90, 0.3, 3700)]   
            count=0
            for k in range(0,2):
                for j in range(0,2):
                    
                    lens1, lens2, source_unlensed, source_resolved, iL, eL, pL, iS, eS, pS  = tests[count]

                    img_pri = source_resolved[:, 0, :, :] 
                    img_sec = source_resolved[:, 1, :, :] 
                    #The long period test, where there is no intersection in the y elements for longer periods.
                    pri = source_unlensed[:, 0, :]
                    sec = source_unlensed[:, 1, :]
                    if pS==3700:
                        assert bool(set(sec[:, 0]) & set(pri[:, 0])) !=True
                    else:
                        assert bool(set(np.round(sec[:, 0], 4)) & set(np.round(pri[:, 0], 4))) ==True 
    
                    lim = 0.04
                    ax[k][j].set_xlim(lim, -lim)  # arcsec
                    ax[k][j].set_ylim(-lim, lim)
                    ax[k][j].plot(source_unlensed[:, 0, :][:, 0], source_unlensed[:, 0, :][:, 1], label = 'Primary Source Position', linewidth = 4, color = '#21B1FF')
                    ax[k][j].plot(source_unlensed[:, 1, :][:, 0], source_unlensed[:, 1, :][:, 1], label = 'Secondary Source Position', linewidth = 4, color='springgreen')
                    ax[k][j].set_xlabel(r'$\Delta$ RA (arcsec)')
                    ax[k][j].set_ylabel(r'$\Delta$ Dec (arcsec)')
                    ax[k][j].set_title(f'Elliptical Orbits with source period {pS} days')
                    ax[k][j].legend(loc="best")
                    count +=1
            plt.savefig('Period_test_source_nopar.png')

    def P_test_visual(): 
                #At long periods, these orbits should behave linearly.
                #At long periods, the intersection of the primary's and secondary's declination (y-coordinate) should be null.
                #At short periods, the primary and secondary should have intersecting y-coordinates. 
                #Use set elements and a precision of up to 14 decimal places to figure out intersecting sets at varying periods.
            fig, ax = plt.subplots(2, 2, figsize=(25,18))
            tests=[plots(90, 0.3, 100, 90, 0.3, 100), 
                  plots(90, 0.3, 400, 90, 0.3, 400 ), 
                  plots(90, 0.3, 1000, 90, 0.3, 1000), 
                  plots(90, 0.3, 3700, 90, 0.3, 3700)]   
            count=0
            for k in range(0,2):
                for j in range(0,2):
                    
                    lens1, lens2, source_unlensed, source_resolved, iL, eL, pL, iS, eS, pS  = tests[count]

                    img_pri = source_resolved[:, 0, :, :] 
                    img_sec = source_resolved[:, 1, :, :] 
                    lim = 0.04
                    ax[k][j].set_xlim(lim, -lim)  # arcsec
                    ax[k][j].set_ylim(-lim, lim)
                    ax[k][j].plot(lens1[:, 0], lens1[:, 1], linewidth =4, label = 'Primary Lens Position', color='grey')
                    ax[k][j].plot(lens2[:, 0], lens2[:, 1], linewidth =4, label = 'Secondary Lens Position', color = 'purple')                    
                    
                    ax[k][j].plot(source_unlensed[:, 0, :][:, 0], source_unlensed[:, 0, :][:, 1], label = 'Primary Source Position', linewidth = 4, color = '#21B1FF')
                    ax[k][j].plot(source_unlensed[:, 1, :][:, 0], source_unlensed[:, 1, :][:, 1], label = 'Secondary Source Position', linewidth = 4, color='springgreen')

    
                    for ii in range(5):
                        if ii == 0:
                            label_pri = 'Primary Image Position'
                            label_sec = 'Secondary Image Position'
                        else:
                            label_pri = ''
                            label_sec = ''
                            ax[k][j].plot(img_pri[:, ii, 0], img_pri[:, ii, 1], '.', linewidth = 2, alpha = 0.5, color = '#21B1FF', label = label_pri)
                            ax[k][j].plot(img_sec[:, ii, 0], img_sec[:, ii, 1], '.', linewidth = 2, alpha = 0.5, color = 'springgreen', label = label_sec)
        
                    ax[k][j].set_xlabel(r'$\Delta$ RA (arcsec)')
                    ax[k][j].set_ylabel(r'$\Delta$ Dec (arcsec)')
                    ax[k][j].set_title(f'Elliptical Orbits with lens period {pL} days and source period {pS} days', fontsize=15)
                    ax[k][j].legend(loc="best")
                    count +=1
            plt.savefig('Period_test_vis_nopar.png')
        


    def e_test_lens(): 
            fig, ax = plt.subplots(2, 2, figsize=(25,18))
            tests=[plots(0, 0, 500,  90, 0.3, 3700), 
            plots(90, 0.3, 500, 90, 0.3, 3700), 
            plots(90, 0.7, 500, 90, 0.3, 3700), 
            plots(90, 0.85, 500, 90, 0.3, 3700)]   
            count=0
            for k in range(0,2):
                for j in range(0,2):    
                    lens1, lens2, source_unlensed, source_resolved, iL, eL, pL, iS, eS, pS  = tests[count]
                    
                    #Dec overlap
                    assert(bool(set(np.round(lens2[:, 1], 5)) & set(np.round(lens1[:, 1], 5)))) 
    
                    lim = 0.04
                    ax[k][j].set_xlim(lim, -lim)  # arcsec
                    ax[k][j].set_ylim(-lim, lim)
                    ax[k][j].plot(lens1[:, 0], lens1[:, 1], linewidth =4, label = 'Primary Lens Position', color='grey')
                    ax[k][j].plot(lens2[:, 0], lens2[:, 1], linewidth =4, label = 'Secondary Lens Position', color = 'purple')
                    ax[k][j].set_xlabel(r'$\Delta$ RA (arcsec)')
                    ax[k][j].set_ylabel(r'$\Delta$ Dec (arcsec)')
                    ax[k][j].set_title(f'Elliptical Orbits with lens eccentricity {eL} ')
                    ax[k][j].legend(loc="best")
                    count +=1
            plt.savefig('Eccentricity_test_lens_nopar.png')

    def e_test_source(): 
            fig, ax = plt.subplots(2, 2, figsize=(25,18))
            tests=[plots(90, 0.3, 3700, 0, 0, 500), 
            plots(90, 0.3, 3700, 90, 0.3, 500), 
            plots(90, 0.3, 3700, 90, 0.7, 500), 
            plots(90, 0.3, 3700, 90, 0.85, 500)]   
            count=0
            for k in range(0,2):
                for j in range(0,2):    
                    lens1, lens2, source_unlensed, source_resolved, iL, eL, pL, iS, eS, pS  = tests[count]
                    img_pri = source_resolved[:, 0, :, :] 
                    img_sec = source_resolved[:, 1, :, :] 
                    #Right Ascensions overlap
                    assert(bool(set(np.round(lens2[:, 0], 5)) & set(np.round(lens1[:, 0], 5)))) 
    
                    lim = 0.04
                    ax[k][j].set_xlim(lim, -lim)  # arcsec
                    ax[k][j].set_ylim(-lim, lim)
                    ax[k][j].plot(source_unlensed[:, 0, :][:, 0], source_unlensed[:, 0, :][:, 1], label = 'Primary Source Position', linewidth = 4, color = '#21B1FF')
                    ax[k][j].plot(source_unlensed[:, 1, :][:, 0], source_unlensed[:, 1, :][:, 1], label = 'Secondary Source Position', linewidth = 4, color='springgreen')
                    ax[k][j].set_xlabel(r'$\Delta$ RA (arcsec)')
                    ax[k][j].set_ylabel(r'$\Delta$ Dec (arcsec)')
                    ax[k][j].set_title(f'Elliptical Orbits  with source eccentricity {eS} ')
                    ax[k][j].legend(loc="best")
                    count +=1
            plt.savefig('Eccentricity_test_source_nopar.png')
        
    def e_test_vis(): 
            fig, ax = plt.subplots(2, 2, figsize=(25,18))
            tests=[plots(0, 0, 3700, 0, 0, 3700), 
            plots(90, 0.3, 3700, 90, 0.3, 3700), 
            plots(90, 0.7, 3700, 90, 0.7, 3700), 
            plots(90, 0.85, 3700, 90, 0.85, 3700)]   
            count=0
            for k in range(0,2):
                for j in range(0,2):    
                    lens1, lens2, source_unlensed, source_resolved, iL, eL, pL, iS, eS, pS  = tests[count]
                    img_pri = source_resolved[:, 0, :, :] 
                    img_sec = source_resolved[:, 1, :, :] 
                    lim = 0.04
                    ax[k][j].set_xlim(lim, -lim)  # arcsec
                    ax[k][j].set_ylim(-lim, lim)
                    ax[k][j].plot(lens1[:, 0], lens1[:, 1], linewidth =4, label = 'Primary Lens Position', color='grey')
                    ax[k][j].plot(lens2[:, 0], lens2[:, 1], linewidth =4, label = 'Secondary Lens Position', color = 'purple')                    
                    
                    ax[k][j].plot(source_unlensed[:, 0, :][:, 0], source_unlensed[:, 0, :][:, 1], label = 'Primary Source Position', linewidth = 4, color = '#21B1FF')
                    ax[k][j].plot(source_unlensed[:, 1, :][:, 0], source_unlensed[:, 1, :][:, 1], label = 'Secondary Source Position', linewidth = 4, color='springgreen')

                    for ii in range(5):
                        if ii == 0:
                            label_pri = 'Primary Image Position'
                            label_sec = 'Secondary Image Position'
                        else:
                            label_pri = ''
                            label_sec = ''
                            ax[k][j].plot(img_pri[:, ii, 0], img_pri[:, ii, 1], '.', linewidth = 2, alpha = 0.5, color = '#21B1FF', label = label_pri)
                            ax[k][j].plot(img_sec[:, ii, 0], img_sec[:, ii, 1], '.', linewidth = 2, alpha = 0.5, color = 'springgreen', label = label_sec)
                    ax[k][j].set_xlabel(r'$\Delta$ RA (arcsec)')
                    ax[k][j].set_ylabel(r'$\Delta$ Dec (arcsec)')
                    ax[k][j].set_title(f'Elliptical Orbits with lens eccentricity {eL} and source eccentricity {eS}', fontsize = 15)
                    ax[k][j].legend(loc="best")
                    count +=1
            plt.savefig('Eccentricity_test_vis_nopar.png')
    
    def i_test_vis(): 
            fig, ax = plt.subplots(2, 2, figsize=(25,18))
            tests=[plots(0, 0, 2000, 0, 0, 2000), 
            plots(90, 0, 2000, 30, 0, 2000), 
            plots(30, 0, 2000, 90, 0, 2000), 
            plots(80, 0, 2000, 70, 0, 2000)]   
            count=0
            for k in range(0,2):
                for j in range(0,2):    
                    lens1, lens2, source_unlensed, source_resolved, iL, eL, pL, iS, eS, pS  = tests[count]
                    img_pri = source_resolved[:, 0, :, :] 
                    img_sec = source_resolved[:, 1, :, :] 
                    lim = 0.04
                    ax[k][j].set_xlim(lim, -lim)  # arcsec
                    ax[k][j].set_ylim(-lim, lim)
                    ax[k][j].plot(lens1[:, 0], lens1[:, 1], linewidth =4, label = 'Primary Lens Position', color='grey')
                    ax[k][j].plot(lens2[:, 0], lens2[:, 1], linewidth =4, label = 'Secondary Lens Position', color = 'purple')                    
                    
                    ax[k][j].plot(source_unlensed[:, 0, :][:, 0], source_unlensed[:, 0, :][:, 1], label = 'Primary Source Position', linewidth = 4, color = '#21B1FF')
                    ax[k][j].plot(source_unlensed[:, 1, :][:, 0], source_unlensed[:, 1, :][:, 1], label = 'Secondary Source Position', linewidth = 4, color='springgreen')

                    for ii in range(5):
                        if ii == 0:
                            label_pri = 'Primary Image Position'
                            label_sec = 'Secondary Image Position'
                        else:
                            label_pri = ''
                            label_sec = ''
                            ax[k][j].plot(img_pri[:, ii, 0], img_pri[:, ii, 1], '.', linewidth = 2, alpha = 0.5, color = '#21B1FF', label = label_pri)
                            ax[k][j].plot(img_sec[:, ii, 0], img_sec[:, ii, 1], '.', linewidth = 2, alpha = 0.5, color = 'springgreen', label = label_sec)
                    ax[k][j].set_xlabel(r'$\Delta$ RA (arcsec)')
                    ax[k][j].set_ylabel(r'$\Delta$ Dec (arcsec)')
                    ax[k][j].set_title(f'Elliptical Orbits with lens eccentricity {eL} and source eccentricity {eS}', fontsize = 15)
                    ax[k][j].legend(loc="best")
                    count +=1
            plt.savefig('Inc_test_vis_nopar.png')
        
    P_test_lens()
    P_test_source()
    P_test_visual()

    e_test_lens()
    e_test_source()
    e_test_vis()
    i_test_vis()

    return
def test_bsbl_parallax():
    def plots(iL, eL, pL, iS, eS, pS):
            #Prepares plots
            mLp = 10
            mLs = 8
            t0_com = 5700.00
            xS0_E = 0
            xS0_N = 0
            beta_com = 6
            muL_E = 8 #mas/yr
            muL_N = 0 #mas/yr
            muS_E = 0
            muS_N = 10
            dL = 1000 #parsecs
            dS = 1200
            alphaL = 90
            alphaS = 90
            omegaL = 0
            big_omegaL = 0
            iL = iL
            eL = eL
            pL = pL
            tpL = 50
            alephL = 3
            aleph_secL = 7
            omegaS = 0
            big_omegaS = 90
            iS = iS
            eS = eS
            pS = pS
            tpS = 50
            alephS = 6
            aleph_secS = 7
            mag_src_pri = 16
            mag_src_sec = 20
            b_sff = 1
            bsbl = model.BSBL_PhotAstrom_noPar_EllOrbs_Param1(mLp, mLs, t0_com, xS0_E, xS0_N,
                 beta_com, muL_E, muL_N, muS_E, muS_N, dL, dS,
                alphaL, alphaS, omegaL, big_omegaL, iL, eL, pL, tpL, alephL, aleph_secL, 
                 omegaS, big_omegaS, iS, eS, pS, tpS, alephS, aleph_secS, 
                 mag_src_pri, mag_src_sec, b_sff,
                 raL=None, decL=None, root_tol=1e-8)
    
            assert bsbl.t0_com == t0_com
            assert bsbl.beta_com == beta_com
            assert bsbl.mLp == mLp
            assert bsbl.mLs == mLs
            assert bsbl.muL[0] == muL_E
            assert bsbl.muL[1] == muL_N
            assert bsbl.iL == iL
            assert bsbl.eL == eL
            assert bsbl.pL == pL
            assert bsbl.omegaL == omegaL
            assert bsbl.big_omegaL == big_omegaL
            assert bsbl.alephL == alephL
            assert bsbl.aleph_secL == aleph_secL
            assert bsbl.iS == iS
            assert bsbl.eS == eS
            assert bsbl.pS == pS
            assert bsbl.omegaS == omegaS
            assert bsbl.big_omegaS == big_omegaS
            assert bsbl.alephS == alephS
            assert bsbl.aleph_secS == aleph_secS
    
            time_setting = 1000
            t = np.arange(t0_com-time_setting, t0_com+time_setting, 1) 
            img, amp = bsbl.get_all_arrays(t)
            lens1, lens2 = bsbl.get_resolved_lens_astrometry(t)
            source_unlensed = bsbl.get_resolved_astrometry_unlensed(t)
            source_resolved = bsbl.get_resolved_astrometry(t, image_arr=img)


        
            #At the same time, the primary and secondary lenses are never in the same position.
            #At the same time, the primary and secondary sources are never in the same position.
            #This test function checks for that.
        
            difference_y = lens2[:, 1] - lens1[:, 1]
            difference_x = lens2[:, 0] - lens1[:, 0]
        
            difference_x_s = source_unlensed[:, 0, :][:, 0] - source_unlensed[:, 0, :][:, 1]
            difference_y_s = source_unlensed[:, 1, :] [:, 0] - source_unlensed[:, 1, :][:, 1]
            assert difference_y.all() or difference_x.all() 
            assert difference_y_s.all() or difference_x_s.all() 

    
            return lens1, lens2, source_unlensed, source_resolved, iL, eL, pL, iS, eS, pS 

    
    def P_test_lens(): 
                #At long periods, these orbits should behave linearly.
                #At long periods, the intersection of the primary's and secondary's declination (y-coordinate) should be null.
                #At short periods, the primary and secondary should have intersecting y-coordinates. 
                #Use set elements and a precision of up to 14 decimal places to figure out intersecting sets at varying periods.
            fig, ax = plt.subplots(2, 2, figsize=(25,18))
            tests=[plots(90, 0.3, 100, 90, 0, 1000), 
                  plots(90, 0.3, 400, 90, 0, 1000), 
                  plots(90, 0.3, 1000, 90, 0, 1000), 
                  plots(90, 0.3, 3700, 90, 0, 1000)]   
            count=0
            for k in range(0,2):
                for j in range(0,2):
                    
                    lens1, lens2, source_unlensed, source_resolved, iL, eL, pL, iS, eS, pS  = tests[count]

                    img_pri = source_resolved[:, 0, :, :] 
                    img_sec = source_resolved[:, 1, :, :] 
                    #The long period test, where there is no intersection in the y elements for longer periods.
                    if pL==3700:
                        assert bool(set(lens2[:, 1]) & set(lens1[:, 1])) !=True
                    else:
                        assert bool(set(np.round(lens2[:, 0], 5)) & set(np.round(lens1[:, 0], 5))) ==True 
    
                    lim = 0.04
                    ax[k][j].set_xlim(lim, -lim)  # arcsec
                    ax[k][j].set_ylim(-lim, lim)
                    ax[k][j].plot(lens1[:, 0], lens1[:, 1], linewidth =4, label = 'Primary Lens Position', color='grey')
                    ax[k][j].plot(lens2[:, 0], lens2[:, 1], linewidth =4, label = 'Secondary Lens Position', color = 'purple')                    
                    ax[k][j].set_xlabel(r'$\Delta$ RA (arcsec)')
                    ax[k][j].set_ylabel(r'$\Delta$ Dec (arcsec)')
                    ax[k][j].set_title(f'Elliptical Orbits with lens period {pL} days')
                    ax[k][j].legend(loc="best")
                    count +=1
            plt.savefig('Period_test_lens_par.png')
        

    
    def P_test_source(): 
                #At long periods, these orbits should behave linearly.
                #At long periods, the intersection of the primary's and secondary's declination (y-coordinate) should be null.
                #At short periods, the primary and secondary should have intersecting y-coordinates. 
                #Use set elements and a precision of up to 14 decimal places to figure out intersecting sets at varying periods.
            fig, ax = plt.subplots(2, 2, figsize=(25,18))
            tests=[plots(90, 0, 1000, 90, 0.3, 100), 
                  plots(90, 0, 1000, 90, 0.3, 400), 
                  plots(90, 0, 1000, 90, 0.3, 1000), 
                  plots(90, 0, 1000, 90, 0.3, 3700)]   
            count=0
            for k in range(0,2):
                for j in range(0,2):
                    
                    lens1, lens2, source_unlensed, source_resolved, iL, eL, pL, iS, eS, pS  = tests[count]

                    img_pri = source_resolved[:, 0, :, :] 
                    img_sec = source_resolved[:, 1, :, :] 
                    #The long period test, where there is no intersection in the y elements for longer periods.
                    pri = source_unlensed[:, 0, :]
                    sec = source_unlensed[:, 1, :]
                    if pS==3700:
                        assert bool(set(sec[:, 0]) & set(pri[:, 0])) !=True
                    else:
                        assert bool(set(np.round(sec[:, 0], 4)) & set(np.round(pri[:, 0], 4))) ==True 
    
                    lim = 0.04
                    ax[k][j].set_xlim(lim, -lim)  # arcsec
                    ax[k][j].set_ylim(-lim, lim)
                    ax[k][j].plot(source_unlensed[:, 0, :][:, 0], source_unlensed[:, 0, :][:, 1], label = 'Primary Source Position', linewidth = 4, color = '#21B1FF')
                    ax[k][j].plot(source_unlensed[:, 1, :][:, 0], source_unlensed[:, 1, :][:, 1], label = 'Secondary Source Position', linewidth = 4, color='springgreen')
                    ax[k][j].set_xlabel(r'$\Delta$ RA (arcsec)')
                    ax[k][j].set_ylabel(r'$\Delta$ Dec (arcsec)')
                    ax[k][j].set_title(f'Elliptical Orbits with source period {pS} days')
                    ax[k][j].legend(loc="best")
                    count +=1
            plt.savefig('Period_test_source_par.png')

    def P_test_visual(): 
                #At long periods, these orbits should behave linearly.
                #At long periods, the intersection of the primary's and secondary's declination (y-coordinate) should be null.
                #At short periods, the primary and secondary should have intersecting y-coordinates. 
                #Use set elements and a precision of up to 14 decimal places to figure out intersecting sets at varying periods.
            fig, ax = plt.subplots(2, 2, figsize=(25,18))
            tests=[plots(90, 0.3, 100, 90, 0.3, 100), 
                  plots(90, 0.3, 400, 90, 0.3, 400 ), 
                  plots(90, 0.3, 1000, 90, 0.3, 1000), 
                  plots(90, 0.3, 3700, 90, 0.3, 3700)]   
            count=0
            for k in range(0,2):
                for j in range(0,2):
                    
                    lens1, lens2, source_unlensed, source_resolved, iL, eL, pL, iS, eS, pS  = tests[count]

                    img_pri = source_resolved[:, 0, :, :] 
                    img_sec = source_resolved[:, 1, :, :] 
                    lim = 0.04
                    ax[k][j].set_xlim(lim, -lim)  # arcsec
                    ax[k][j].set_ylim(-lim, lim)
                    ax[k][j].plot(lens1[:, 0], lens1[:, 1], linewidth =4, label = 'Primary Lens Position', color='grey')
                    ax[k][j].plot(lens2[:, 0], lens2[:, 1], linewidth =4, label = 'Secondary Lens Position', color = 'purple')                    
                    
                    ax[k][j].plot(source_unlensed[:, 0, :][:, 0], source_unlensed[:, 0, :][:, 1], label = 'Primary Source Position', linewidth = 4, color = '#21B1FF')
                    ax[k][j].plot(source_unlensed[:, 1, :][:, 0], source_unlensed[:, 1, :][:, 1], label = 'Secondary Source Position', linewidth = 4, color='springgreen')

    
                    for ii in range(5):
                        if ii == 0:
                            label_pri = 'Primary Image Position'
                            label_sec = 'Secondary Image Position'
                        else:
                            label_pri = ''
                            label_sec = ''
                            ax[k][j].plot(img_pri[:, ii, 0], img_pri[:, ii, 1], '.', linewidth = 2, alpha = 0.5, color = '#21B1FF', label = label_pri)
                            ax[k][j].plot(img_sec[:, ii, 0], img_sec[:, ii, 1], '.', linewidth = 2, alpha = 0.5, color = 'springgreen', label = label_sec)
        
                    ax[k][j].set_xlabel(r'$\Delta$ RA (arcsec)')
                    ax[k][j].set_ylabel(r'$\Delta$ Dec (arcsec)')
                    ax[k][j].set_title(f'Elliptical Orbits with lens period {pL} days and source period {pS} days', fontsize=15)
                    ax[k][j].legend(loc="best")
                    count +=1
            plt.savefig('Period_test_vis_par.png')
        


    def e_test_lens(): 
            fig, ax = plt.subplots(2, 2, figsize=(25,18))
            tests=[plots(0, 0, 500,  90, 0.3, 3700), 
            plots(90, 0.3, 500, 90, 0.3, 3700), 
            plots(90, 0.7, 500, 90, 0.3, 3700), 
            plots(90, 0.85, 500, 90, 0.3, 3700)]   
            count=0
            for k in range(0,2):
                for j in range(0,2):    
                    lens1, lens2, source_unlensed, source_resolved, iL, eL, pL, iS, eS, pS  = tests[count]
                    
                    #Dec overlap
                    assert(bool(set(np.round(lens2[:, 1], 5)) & set(np.round(lens1[:, 1], 5)))) 
    
                    lim = 0.04
                    ax[k][j].set_xlim(lim, -lim)  # arcsec
                    ax[k][j].set_ylim(-lim, lim)
                    ax[k][j].plot(lens1[:, 0], lens1[:, 1], linewidth =4, label = 'Primary Lens Position', color='grey')
                    ax[k][j].plot(lens2[:, 0], lens2[:, 1], linewidth =4, label = 'Secondary Lens Position', color = 'purple')
                    ax[k][j].set_xlabel(r'$\Delta$ RA (arcsec)')
                    ax[k][j].set_ylabel(r'$\Delta$ Dec (arcsec)')
                    ax[k][j].set_title(f'Elliptical Orbits with lens eccentricity {eL} ')
                    ax[k][j].legend(loc="best")
                    count +=1
            plt.savefig('Eccentricity_test_lens_par.png')

    def e_test_source(): 
            fig, ax = plt.subplots(2, 2, figsize=(25,18))
            tests=[plots(90, 0.3, 3700, 0, 0, 500), 
            plots(90, 0.3, 3700, 90, 0.3, 500), 
            plots(90, 0.3, 3700, 90, 0.7, 500), 
            plots(90, 0.3, 3700, 90, 0.85, 500)]   
            count=0
            for k in range(0,2):
                for j in range(0,2):    
                    lens1, lens2, source_unlensed, source_resolved, iL, eL, pL, iS, eS, pS  = tests[count]
                    img_pri = source_resolved[:, 0, :, :] 
                    img_sec = source_resolved[:, 1, :, :] 
                    #Right Ascensions overlap
                    assert(bool(set(np.round(lens2[:, 0], 5)) & set(np.round(lens1[:, 0], 5)))) 
    
                    lim = 0.04
                    ax[k][j].set_xlim(lim, -lim)  # arcsec
                    ax[k][j].set_ylim(-lim, lim)
                    ax[k][j].plot(source_unlensed[:, 0, :][:, 0], source_unlensed[:, 0, :][:, 1], label = 'Primary Source Position', linewidth = 4, color = '#21B1FF')
                    ax[k][j].plot(source_unlensed[:, 1, :][:, 0], source_unlensed[:, 1, :][:, 1], label = 'Secondary Source Position', linewidth = 4, color='springgreen')
                    ax[k][j].set_xlabel(r'$\Delta$ RA (arcsec)')
                    ax[k][j].set_ylabel(r'$\Delta$ Dec (arcsec)')
                    ax[k][j].set_title(f'Elliptical Orbits  with source eccentricity {eS} ')
                    ax[k][j].legend(loc="best")
                    count +=1
            plt.savefig('Eccentricity_test_source_par.png')
        
    def e_test_vis(): 
            fig, ax = plt.subplots(2, 2, figsize=(25,18))
            tests=[plots(0, 0, 3700, 0, 0, 3700), 
            plots(90, 0.3, 3700, 90, 0.3, 3700), 
            plots(90, 0.7, 3700, 90, 0.7, 3700), 
            plots(90, 0.85, 3700, 90, 0.85, 3700)]   
            count=0
            for k in range(0,2):
                for j in range(0,2):    
                    lens1, lens2, source_unlensed, source_resolved, iL, eL, pL, iS, eS, pS  = tests[count]
                    img_pri = source_resolved[:, 0, :, :] 
                    img_sec = source_resolved[:, 1, :, :] 
                    lim = 0.04
                    ax[k][j].set_xlim(lim, -lim)  # arcsec
                    ax[k][j].set_ylim(-lim, lim)
                    ax[k][j].plot(lens1[:, 0], lens1[:, 1], linewidth =4, label = 'Primary Lens Position', color='grey')
                    ax[k][j].plot(lens2[:, 0], lens2[:, 1], linewidth =4, label = 'Secondary Lens Position', color = 'purple')                    
                    
                    ax[k][j].plot(source_unlensed[:, 0, :][:, 0], source_unlensed[:, 0, :][:, 1], label = 'Primary Source Position', linewidth = 4, color = '#21B1FF')
                    ax[k][j].plot(source_unlensed[:, 1, :][:, 0], source_unlensed[:, 1, :][:, 1], label = 'Secondary Source Position', linewidth = 4, color='springgreen')

                    for ii in range(5):
                        if ii == 0:
                            label_pri = 'Primary Image Position'
                            label_sec = 'Secondary Image Position'
                        else:
                            label_pri = ''
                            label_sec = ''
                            ax[k][j].plot(img_pri[:, ii, 0], img_pri[:, ii, 1], '.', linewidth = 2, alpha = 0.5, color = '#21B1FF', label = label_pri)
                            ax[k][j].plot(img_sec[:, ii, 0], img_sec[:, ii, 1], '.', linewidth = 2, alpha = 0.5, color = 'springgreen', label = label_sec)
                    ax[k][j].set_xlabel(r'$\Delta$ RA (arcsec)')
                    ax[k][j].set_ylabel(r'$\Delta$ Dec (arcsec)')
                    ax[k][j].set_title(f'Elliptical Orbits with lens eccentricity {eL} and source eccentricity {eS}', fontsize = 15)
                    ax[k][j].legend(loc="best")
                    count +=1
            plt.savefig('Eccentricity_test_vis_par.png')
    
    def i_test_vis(): 
            fig, ax = plt.subplots(2, 2, figsize=(25,18))
            tests=[plots(0, 0, 2000, 0, 0, 2000), 
            plots(90, 0, 2000, 30, 0, 2000), 
            plots(30, 0, 2000, 90, 0, 2000), 
            plots(80, 0, 2000, 70, 0, 2000)]   
            count=0
            for k in range(0,2):
                for j in range(0,2):    
                    lens1, lens2, source_unlensed, source_resolved, iL, eL, pL, iS, eS, pS  = tests[count]
                    img_pri = source_resolved[:, 0, :, :] 
                    img_sec = source_resolved[:, 1, :, :] 
                    lim = 0.04
                    ax[k][j].set_xlim(lim, -lim)  # arcsec
                    ax[k][j].set_ylim(-lim, lim)
                    ax[k][j].plot(lens1[:, 0], lens1[:, 1], linewidth =4, label = 'Primary Lens Position', color='grey')
                    ax[k][j].plot(lens2[:, 0], lens2[:, 1], linewidth =4, label = 'Secondary Lens Position', color = 'purple')                    
                    
                    ax[k][j].plot(source_unlensed[:, 0, :][:, 0], source_unlensed[:, 0, :][:, 1], label = 'Primary Source Position', linewidth = 4, color = '#21B1FF')
                    ax[k][j].plot(source_unlensed[:, 1, :][:, 0], source_unlensed[:, 1, :][:, 1], label = 'Secondary Source Position', linewidth = 4, color='springgreen')

                    for ii in range(5):
                        if ii == 0:
                            label_pri = 'Primary Image Position'
                            label_sec = 'Secondary Image Position'
                        else:
                            label_pri = ''
                            label_sec = ''
                            ax[k][j].plot(img_pri[:, ii, 0], img_pri[:, ii, 1], '.', linewidth = 2, alpha = 0.5, color = '#21B1FF', label = label_pri)
                            ax[k][j].plot(img_sec[:, ii, 0], img_sec[:, ii, 1], '.', linewidth = 2, alpha = 0.5, color = 'springgreen', label = label_sec)
                    ax[k][j].set_xlabel(r'$\Delta$ RA (arcsec)')
                    ax[k][j].set_ylabel(r'$\Delta$ Dec (arcsec)')
                    ax[k][j].set_title(f'Elliptical Orbits with lens eccentricity {eL} and source eccentricity {eS}', fontsize = 15)
                    ax[k][j].legend(loc="best")
                    count +=1
            plt.savefig('Inc_test_vis_par.png')
        
    P_test_lens()
    P_test_source()
    P_test_visual()

    e_test_lens()
    e_test_source()
    e_test_vis()
    i_test_vis()

    return
# Plot Some Magnification Maps
def magnification_maps():
    import matplotlib as mpl
    def get_source_pos(z, m1, m2, z1, z2):
        w = z - m1/np.conj(z - z1) - m2/np.conj(z - z2)
        return w

    def get_magnification_map_timedep(bsbl, time_choice=1000,grid_size = 0.0312, plot_radius = 0.0156, duration=1, time_steps=300, cmap = 'seismic', lim = 0.01, bins=6000):
    
    # An 8000 x 8000 grid takes a few seconds to run.

    # Get lenses info

        if cmap == 'pans':    
            cmap = matplotlib.colors.LinearSegmentedColormap.from_list("", ["#21B1FF", "aqua","cyan","#FFD800", "#FF218C", "fuchsia"]) 
        
        def helper(t_obs, grid_size, plot_radius):
            m1 = bsbl.m1
            m2 = bsbl.m2
            xL1_0, xL2_0 = bsbl.get_resolved_lens_astrometry(t_obs=np.array([t_obs]))
            print(xL1_0)
            z1 = xL1_0[0][0] + 1j*xL1_0[0][1]
            z2 = xL2_0[0][0] + 1j*xL2_0[0][1]
        
            # Set up magnification map grid, centered on lens.
            # zgrid are the image positions, where the shots end.
            # We want to find where they start (source plane), i.e.
            # inverse ray shooting
            grid_center = bsbl.xL0
            grid_size = grid_size # Probably a better way to do this...
            plot_radius = plot_radius
            print(grid_size)
            print(plot_radius)
        
            xmin = grid_center[0] - grid_size
            xmax = grid_center[0] + grid_size
            ymin = grid_center[1] - grid_size
            ymax = grid_center[1] + grid_size
        
            x = np.linspace(xmin, xmax, 8000)
            y = np.linspace(ymin, ymax, 8000)
            xgrid, ygrid = np.meshgrid(x,y)
            zgrid = xgrid + 1j*ygrid
        
            # Get the source positions 
            w_points = get_source_pos(zgrid, m1, m2, z1, z2)
        
            # There's a few points that get shot out far away
            # This trims them out
            dist2 = (w_points.real**2 + w_points.imag**2)
        
            # Separate into real and imaginary componenest for plotting
            wreal = w_points[np.where(dist2 < plot_radius)].real
            wimag = w_points[np.where(dist2 < plot_radius)].imag
        
            return z1, z2, wreal, wimag

        fig, ax = plt.subplots(2, 2, figsize=(25, 20))
        index = 0
        time = bsbl.t0-time_choice
        count=0
        for i in range(0,2):
            for j in range(0,2):
                z1, z2, wreal, wimag = helper(time, grid_size, plot_radius)
                val = ax[i][j].hist2d(wreal, wimag, bins=bins, norm = mpl.colors.LogNorm(), cmap = cmap)
                ax[i][j].plot(z1.real, z1.imag, markersize = 20, color = 'green', marker = '.', label = 'Primary Lens')
                ax[i][j].plot(z2.real, z2.imag, markersize = 20, color = 'darkslategrey', marker = '.', label = 'Secondary Lens')
                ax[i][j].set_xlim(-lim, lim)
                ax[i][j].set_ylim(-lim, lim)
                ax[i][j].set_title(f'Time:{time}')
                ax[i][j].set_ylabel('Dec')
                ax[i][j].set_xlabel('RA')
                ax[i][j].legend(markerscale = 1)
                fig.colorbar(val[3])
                time = time + 500
        plt.savefig('mag_maps.png')
    
    mLp = 10
    mLs = 8
    t0_com = 5700.00
    xS0_E = 0
    xS0_N = 0
    beta_com = 6
    muL_E = 6 #mas/yr
    muL_N = 0 #mas/yr
    muS_E = 0
    muS_N = 5
    dL = 1000 #parsecs
    dS = 1200
    alphaL = 90
    alphaS = 90
    omegaL = 0
    big_omegaL = 0
    iL = 0
    eL = 0 
    pL = 430
    tpL = 100
    alephL = 3
    aleph_secL = 5
    omegaS = 0
    big_omegaS = 90
    iS = 0
    eS = 0
    pS = 400
    tpS = 400
    alephS = 6
    aleph_secS = 10
    mag_src_pri = 16
    mag_src_sec = 20
    b_sff = 1
    raL = 30
    decL = 20

    
    bsbl_nopar = model.BSBL_PhotAstrom_noPar_CircOrbs_Param1(mLp, mLs, t0_com, xS0_E, xS0_N,
                 beta_com, muL_E, muL_N, muS_E, muS_N, dL, dS,
                alphaL, alphaS, omegaL, big_omegaL, iL, pL, tpL, alephL, aleph_secL, 
                 omegaS, big_omegaS, iS, pS, tpS, alephS, aleph_secS, 
                 mag_src_pri, mag_src_sec, b_sff,
                 raL=raL, decL=decL, root_tol=1e-8)
    
    get_magnification_map_timedep(bsbl_nopar,bins=8000, grid_size = 0.05, plot_radius = 0.04,lim = 0.025, cmap = 'pans')

    return
def caustics_magnification_checks():
    def caustics_magnification_param1():
        mLp = 10
        mLs = 8
        t0_com = 5700.00
        xS0_E = 0
        xS0_N = 0
        beta_com = 6
        muL_E = 8 #mas/yr
        muL_N = 3 #mas/yr
        muS_E = 5
        muS_N = -10
        dL = 1000 #parsecs
        dS = 1200
        alphaL = 90
        alphaS = 90
        omegaL = 0
        big_omegaL = 0
        iL = 90
        eL = 0 
        pL = 750
        tpL = 50
        alephL = 3
        aleph_secL = 7
        omegaS = 0
        big_omegaS = 90
        iS = 90
        eS = 0
        pS = 750
        tpS = 50
        alephS = 6
        aleph_secS = 7
        mag_src_pri = 16
        mag_src_sec = 20
        b_sff = 1
        raL = 30
        decL = 20
        bsbl_nopar = model.BSBL_PhotAstrom_noPar_EllOrbs_Param1(mLp, mLs, t0_com, xS0_E, xS0_N,
                         beta_com, muL_E, muL_N, muS_E, muS_N, dL, dS,
                        alphaL, alphaS, omegaL, big_omegaL, iL, eL, pL, tpL, alephL, aleph_secL, 
                         omegaS, big_omegaS, iS, eS, pS, tpS, alephS, aleph_secS, 
                         mag_src_pri, mag_src_sec, b_sff,
                         raL=raL, decL=decL, root_tol=1e-8)
        duration = 100
        time_steps = 50000
        
        tmin = bsbl_nopar.t0 - (duration/2 * bsbl_nopar.tE)
        tmax = bsbl_nopar.t0 + (duration/2 * bsbl_nopar.tE)
        t = np.linspace(tmin, tmax, time_steps)
        photometry = bsbl_nopar.get_photometry(t)

        assert photometry.min() < 12


    def caustics_magnification_param2():    
        t0_com = 57000.00
        u0_amp_com = .4
        tE = 154
        thetaE= 6
        piS = 3
        piE_E = 0.1
        piE_N = 0.1
        q= 0.5
        xS0_E = 0
        xS0_N = 0
        muS_E = 0
        muS_N = 5
        
        alphaL = 90
        alphaS = 90
        omegaL = 0
        big_omegaL = 0
        iL = 0
        eL = 0 
        pL = 410
        tpL = 100
        alephL = 5
        aleph_secL = 5
        omegaS = 0
        big_omegaS = 90
        iS = 0
        eS = 0
        pS = 430
        tpS = 400
        alephS = 3
        aleph_secS = 5
        
        fratio_bin = 1
        b_sff = 1
        mag_base = 16
        raL = 30
        decL = 20
        bsbl_par = model.BSBL_PhotAstrom_Par_CircOrbs_Param2(t0_com, u0_amp_com, tE, thetaE, piS, piE_E, piE_N, q, xS0_E, xS0_N, muS_E, muS_N,
                alphaL, alphaS, omegaL, big_omegaL, iL, pL, tpL, alephL, aleph_secL, 
                 omegaS, big_omegaS, iS, pS, tpS, alephS, aleph_secS, fratio_bin, mag_base, b_sff,
                 raL=raL, decL=decL, root_tol=1e-8)


        duration = 100
        time_steps = 50000
        
        tmin = bsbl_par.t0 - (duration/2 * bsbl_par.tE)
        tmax = bsbl_par.t0 + (duration/2 * bsbl_par.tE)
        t = np.linspace(tmin, tmax, time_steps)
        photometry = bsbl_par.get_photometry(t)
        assert photometry.min() < 14
        
    caustics_magnification_param1()
    caustics_magnification_param2()
    return
=======
def test_jwst_parallax_bulge1(plot=False, verbose=False):
    # Scenario from Belokurov and Evans 2002 (Figure 1)
    raL = 17.5 * 15.0  # in degrees
    decL = -30.0
    obsLocation = 'jwst'
    mL = 10.0  # msun
    t0 = 60218.0
    xS0 = np.array([0.000, 0.000])
    beta = 3.0  # mas
    muS = np.array([-4.0, -4.0])
    muL = np.array([-6.0, -10.0])
    dL = 3000.0
    dS = 6000.0
    b_sff = 1.0
    imag = 19.0

    run_test_pspl_satellite_parallax(raL, decL, obsLocation,
                                     mL, t0, xS0, beta, muS, muL, dL, dS,
                                     b_sff, imag, outdir='tests/test_pspl_par_jwst_bulge1/',
                                     plot=plot, verbose=verbose)

    return

def test_spitzer_parallax_bulge1(plot=False, verbose=False):
    # Scenario from Belokurov and Evans 2002 (Figure 1)
    raL = 17.5 * 15.0  # in degrees
    decL = -30.0
    obsLocation = 'spitzer'
    mL = 10.0  # msun
    t0 = 60218.0
    xS0 = np.array([0.000, 0.000])
    beta = 3.0  # mas
    muS = np.array([-4.0, -4.0])
    muL = np.array([-6.0, -10.0])
    dL = 3000.0
    dS = 6000.0
    b_sff = 1.0
    imag = 19.0

    run_test_pspl_satellite_parallax(raL, decL, obsLocation,
                                     mL, t0, xS0, beta, muS, muL, dL, dS,
                                     b_sff, imag, outdir='tests/test_pspl_par_spitzer_bulge1/',
                                     plot=plot, verbose=verbose)

    return

def run_test_pspl_satellite_parallax(raL, decL, obsLocation,
                                     mL, t0, xS0, beta, muS, muL, dL, dS,
                                     b_sff, mag_src, outdir='',
                                     plot=False, verbose=False):
    if (outdir != '') and (outdir != None):
        os.makedirs(outdir, exist_ok=True)

    # Earth parallax
    pspl_e = model.PSPL_PhotAstrom_Par_Param1(mL,
                                              t0,
                                              beta,
                                              dL,
                                              dL / dS,
                                              xS0[0],
                                              xS0[1],
                                              muL[0],
                                              muL[1],
                                              muS[0],
                                              muS[1],
                                              [b_sff],
                                              [mag_src],
                                              raL=raL,
                                              decL=decL)

    if verbose:
        print('pspl_e.u0', pspl_e.u0)
        print('pspl_e.muS', pspl_e.muS)
        print('pspl_e.u0_hat', pspl_e.u0_hat)
        print('pspl_e.thetaE_hat', pspl_e.thetaE_hat)

    # Satellite parallax
    pspl_s = model.PSPL_PhotAstrom_Par_Param1(mL,
                                              t0,
                                              beta,
                                              dL,
                                              dL / dS,
                                              xS0[0],
                                              xS0[1],
                                              muL[0],
                                              muL[1],
                                              muS[0],
                                              muS[1],
                                              [b_sff],
                                              [mag_src],
                                              raL=raL,
                                              decL=decL,
                                              obsLocation=obsLocation)

    t = np.arange(t0 - 600, t0 + 600, 1)
    dt = t - pspl_e.t0

    A_e = pspl_e.get_amplification(t)
    A_s = pspl_s.get_amplification(t)

    xS_e = pspl_e.get_astrometry(t)
    xS_s_unlens = pspl_s.get_astrometry_unlensed(t)
    xS_s_lensed = pspl_s.get_astrometry(t)
    xL_s = pspl_s.get_lens_astrometry(t)

    if plot:
        # Plot the amplification
        fig1 = plt.figure(1)
        plt.clf()
        f1_1 = fig1.add_axes((0.20, 0.3, 0.75, 0.6))
        plt.plot(dt, 2.5 * np.log10(A_e), 'b-', label='Earth parallax')
        plt.plot(dt, 2.5 * np.log10(A_s), 'r-', label=f'{obsLocation} parallax')
        plt.legend(fontsize=10)
        plt.ylabel('2.5 * log(A)')
        f1_1.set_xticklabels([])

        f2_1 = fig1.add_axes((0.20, 0.1, 0.75, 0.2))
        plt.plot(dt, 2.5 * (np.log10(A_s) - np.log10(A_e)), 'k-',
                 label='Par - No par')
        plt.axhline(0, linestyle='--', color='k')
        plt.legend(fontsize=10)
        plt.ylabel('Diff')
        plt.xlabel('t - t0 (MJD)')

        plt.savefig(outdir + 'amp_v_time.png')

        if verbose:
            print("save to " + outdir)

        # Plot the positions of everything
        fig2 = plt.figure(2)
        plt.clf()
        plt.plot(xS_e[:, 0] * 1e3, xS_e[:, 1] * 1e3, 'r--',
                 mfc='none', mec='red', label='Src, Earth parallax model')
        plt.plot(xS_s_unlens[:, 0] * 1e3, xS_s_unlens[:, 1] * 1e3, 'b--',
                 mfc='none', mec='blue',
                 label=f'Src, {obsLocation} parallax model, unlensed')
        plt.plot(xL_s[:, 0] * 1e3, xL_s[:, 1] * 1e3, 'k--',
                 mfc='none', mec='grey', label='Lens')
        plt.plot(xS_s_lensed[:, 0] * 1e3, xS_s_lensed[:, 1] * 1e3, 'b-',
                 label=f'Src, {obsLocation} parallax model, lensed')
        plt.legend(fontsize=10)
        plt.gca().invert_xaxis()
        plt.xlabel('R.A. (mas)')
        plt.ylabel('Dec. (mas)')
        plt.axis('equal')
        lim = 20

        # plt.xlim(lim, -lim) # arcsec
        # plt.ylim(-lim, lim)
        # plt.axis('tight')
        # plt.xlim(0.7, -0.7)
        # plt.ylim(-0.7, 0.7)
        plt.savefig(outdir + 'on_sky.png')

        # Check just the astrometric shift part.
        shift_e = pspl_e.get_centroid_shift(t)  # mas
        shift_s = (xS_s_lensed - xS_s_unlens) * 1e3  # mas
        shift_e_amp = np.linalg.norm(shift_e, axis=1)
        shift_s_amp = np.linalg.norm(shift_s, axis=1)

        fig3 = plt.figure(3)
        plt.clf()
        f1_3 = fig3.add_axes((0.20, 0.3, 0.75, 0.6))
        plt.plot(dt, shift_e_amp, 'r--', label='Earth parallax model')
        plt.plot(dt, shift_s_amp, 'b--', label=f'{obsLocation} parallax model')
        plt.ylabel('Astrometric Shift (mas)')
        plt.legend(fontsize=10)
        f1_3.set_xticklabels([])

        f2_3 = fig3.add_axes((0.20, 0.1, 0.75, 0.2))
        plt.plot(dt, shift_s_amp - shift_e_amp, 'k-', label='Par - No par')
        plt.legend(fontsize=10)
        plt.axhline(0, linestyle='--', color='k')
        plt.ylabel('Diff (mas)')
        plt.xlabel('t - t0 (MJD)')

        plt.savefig(outdir + 'shift_amp_v_t.png')

        fig4 = plt.figure(4)
        plt.clf()
        plt.plot(shift_e[:, 0], shift_e[:, 1], 'r-', label='Earth parallax')
        plt.plot(shift_s[:, 0], shift_s[:, 1], 'b-', label=f'{obsLocation} parallax')
        plt.axhline(0, linestyle='--')
        plt.axvline(0, linestyle='--')
        plt.gca().invert_xaxis()
        plt.legend(fontsize=10)
        plt.xlabel('Shift RA (mas)')
        plt.ylabel('Shift Dec (mas)')
        plt.axis('equal')
        plt.savefig(outdir + 'shift_on_sky.png')

    if verbose:
        print('Einstein radius: ', pspl_e.thetaE_amp, pspl_s.thetaE_amp)
        print('Einstein crossing time: ', pspl_e.tE, pspl_e.tE)

    # make sure the two light curves and trajectories are different.
    assert np.abs(A_e - A_s).max() > 1e-3  # mag
    assert np.abs(xS_e - xS_s_lensed).max() > 1e-6  # arcsec

    return

def test_spitzer_zang2020(plot=False):
    # This test is broken in that we don't reproduce Zang+ 2020 Figure 1.
    # But Shvartzvald comparison works, so something must be up with the
    # conversions.
    # Scenario from Zang et al. 2020
    # Target: OB171254: 0,+ solution (see Table 1, right most column)
    raL = (17. + 57./60.)  * 15.0  # in degrees
    decL = -(27. + 13./60.)
    obsLocation = 'spitzer'
    t0_geotr = 58058.761
    u0_geotr = -0.0841
    tE_geotr = 27.8915
    piEN_geotr = -0.43055
    piEE_geotr = -0.18624
    t0par = t0_geotr

    # V_CTIO
    mag_src = 14.16
    mag_blend = 17.55

    f_src = 10**(mag_src / -2.5)
    f_blend = 10**(mag_blend / -2.5)
    f_base = f_src + f_blend
    
    b_sff = f_src / f_base
    mag_base = -2.5 * np.log10(f_base)

    out = fc.convert_helio_geo_phot(raL, decL,
                                    t0_geotr, u0_geotr, tE_geotr,
                                    piEE_geotr, piEN_geotr, t0par,
                                    in_frame='geo',
                                    murel_in='LS', murel_out='SL',
                                    coord_in='tb', coord_out='EN',
                                    plot=False)

    t0_helio = out[0]
    u0_helio = out[1]
    tE_helio = out[2]
    piEE_helio = out[3]
    piEN_helio = out[4]

    outdir = 'tests/test_pspl_par_spitzer_zang2020/'

    # Make Earth and Spitzer observations and make plots.
    if (outdir != '') and (outdir != None):
        os.makedirs(outdir, exist_ok=True)

    # Earth parallax
    pspl_e = model.PSPL_Phot_Par_Param1(t0_helio,
                                        u0_helio,
                                        tE_helio,
                                        piEE_helio,
                                        piEN_helio,
                                        [b_sff],
                                        [mag_src],
                                        raL=raL,
                                        decL=decL,
                                        obsLocation='earth')
    # Satellite parallax
    pspl_s = model.PSPL_Phot_Par_Param1(t0_helio,
                                        u0_helio,
                                        tE_helio,
                                        piEE_helio,
                                        piEN_helio,
                                        [b_sff],
                                        [mag_src],
                                        raL=raL,
                                        decL=decL,
                                        obsLocation=obsLocation)


    t = np.arange(t0_geotr - 30, t0_geotr + 30, 0.5)
    dt = t - pspl_e.t0

    A_e = pspl_e.get_amplification(t)
    A_s = pspl_s.get_amplification(t)

    m_e = pspl_e.get_photometry(t)
    m_s = pspl_s.get_photometry(t)

    # make sure the two light curves and trajectories are different.
    assert np.abs(A_e - A_s).max() > 0.1  # mag
    # assert np.abs(xS_e - xS_s_lensed).max() > 0.001  # arcsec

    if plot:
        # Plot the amplification
        fig1 = plt.figure(1)
        plt.clf()
        f1_1 = fig1.add_axes((0.20, 0.3, 0.75, 0.6))
        plt.plot(dt, 2.5 * np.log10(A_e), 'b-', label='Earth parallax')
        plt.plot(dt, 2.5 * np.log10(A_s), 'r-', label=f'{obsLocation} parallax')
        plt.legend(fontsize=10)
        plt.ylabel('2.5 * log(A)')
        f1_1.set_xticklabels([])

        f2_1 = fig1.add_axes((0.20, 0.1, 0.75, 0.2))
        plt.plot(dt, 2.5 * (np.log10(A_s) - np.log10(A_e)), 'k-',
                 label='Par - No par')
        plt.axhline(0, linestyle='--', color='k')
        plt.legend(fontsize=10)
        plt.ylabel('Diff')
        plt.xlabel('t - t0 (MJD)')

        plt.savefig(outdir + 'amp_v_time.png')

        # Plot the magnitude
        fig2 = plt.figure(2)
        plt.clf()
        f2_1 = fig2.add_axes((0.20, 0.3, 0.75, 0.6))
        plt.plot(dt, m_e, 'b-', label='Earth parallax')
        plt.plot(dt, m_s, 'r-', label=f'{obsLocation} parallax')
        plt.legend(fontsize=10)
        plt.ylabel('mag')
        plt.gca().invert_yaxis()
        f2_1.set_xticklabels([])

        f2_2 = fig2.add_axes((0.20, 0.1, 0.75, 0.2))
        plt.plot(dt, m_s - m_e, 'k-',
                 label=f'Earth - {obsLocation}')
        plt.axhline(0, linestyle='--', color='k')
        plt.legend(fontsize=10)
        plt.ylabel('Diff')
        plt.xlabel('t - t0 (MJD)')
        plt.gca().invert_yaxis()

        plt.savefig(outdir + 'mag_v_time.png')

    #print("save to " + outdir)

    return


def test_spitzer_shvartzvald2019(plot=False):
    # WORKS!
    # Scenario from Shvartzvald et al. 2019
    # Target: OB170896: +,+ solution (see Table 1)
    raL = (17. + 57./60.)  * 15.0  # in degrees
    decL = -(27. + 13./60.)
    obsLocation = 'spitzer'
    t0_geotr = 57911.05582
    u0_geotr = 0.0039
    tE_geotr = 14.883
    piEN_geotr = -0.779
    piEE_geotr = -0.615
    t0par = t0_geotr

    # Guessed these values -- not reported in table.
    mag_src = 17.9
    mag_blend = 21.0

    # Compare to Figure 1
    f_src = 10**(mag_src / -2.5)
    f_blend = 10**(mag_blend / -2.5)
    f_base = f_src + f_blend
    
    b_sff = f_src / f_base
    mag_base = -2.5 * np.log10(f_base)

    out = fc.convert_helio_geo_phot(raL, decL,
                                    t0_geotr, u0_geotr, tE_geotr,
                                    piEE_geotr, piEN_geotr, t0par,
                                    in_frame='geo',
                                    murel_in='LS', murel_out='SL',
                                    coord_in='tb', coord_out='EN',
                                    plot=False)

    t0_helio = out[0]
    u0_helio = out[1]
    tE_helio = out[2]
    piEE_helio = out[3]
    piEN_helio = out[4]

    outdir = 'tests/test_pspl_par_spitzer_shvartzvald2019/'

    # Make Earth and Spitzer observations and make plots.
    if (outdir != '') and (outdir != None):
        os.makedirs(outdir, exist_ok=True)

    # Earth parallax
    pspl_e = model.PSPL_Phot_Par_Param1(t0_helio,
                                        u0_helio,
                                        tE_helio,
                                        piEE_helio,
                                        piEN_helio,
                                        [b_sff],
                                        [mag_src],
                                        raL=raL,
                                        decL=decL,
                                        obsLocation='earth')
    # Satellite parallax
    pspl_s = model.PSPL_Phot_Par_Param1(t0_helio,
                                        u0_helio,
                                        tE_helio,
                                        piEE_helio,
                                        piEN_helio,
                                        [b_sff],
                                        [mag_src],
                                        raL=raL,
                                        decL=decL,
                                        obsLocation=obsLocation)

    t = np.arange(t0_geotr - 30, t0_geotr + 30, 0.5)
    dt = t - pspl_e.t0

    A_e = pspl_e.get_amplification(t)
    A_s = pspl_s.get_amplification(t)

    m_e = pspl_e.get_photometry(t)
    m_s = pspl_s.get_photometry(t)

    # make sure the two light curves and trajectories are different.
    assert np.abs(A_e - A_s).max() > 0.1  # mag
    # assert np.abs(xS_e - xS_s_lensed).max() > 0.001  # arcsec

    # Make sure some general shape parameters agree with Shvartzvald+ 2019 Figure 1
    idx_e = A_e.argmax()
    idx_s = A_s.argmax()
    assert idx_s > idx_e
    # peaks are 5 days apart, Spitzer peak is later.
    assert (t[idx_s] - t[idx_e]) > 5

    # ground peak is 4 mag higher than spitzer peak. Note that paper Figure 1 shows a lower
    # peak difference due to finite source effects.
    assert ( 2.5 * np.log10(A_e[idx_e] / A_s[idx_s]) ) > 4

    if plot:

        # Plot the amplification
        fig1 = plt.figure(1)
        plt.clf()
        f1_1 = fig1.add_axes((0.20, 0.3, 0.75, 0.6))
        plt.plot(dt, 2.5 * np.log10(A_e), 'b-', label='Earth1 parallax')
        plt.plot(dt, 2.5 * np.log10(A_s), 'r-', label=f'{obsLocation} parallax')
        plt.legend(fontsize=10)
        plt.ylabel('2.5 * log(A)')
        f1_1.set_xticklabels([])

        f2_1 = fig1.add_axes((0.20, 0.1, 0.75, 0.2))
        plt.plot(dt, 2.5 * (np.log10(A_s) - np.log10(A_e)), 'k-',
                 label='Par - No par')
        plt.axhline(0, linestyle='--', color='k')
        plt.legend(fontsize=10)
        plt.ylabel('Diff')
        plt.xlabel('t - t0 (MJD)')

        plt.savefig(outdir + 'amp_v_time.png')

        # Plot the magnitude
        fig2 = plt.figure(2)
        plt.clf()
        f2_1 = fig2.add_axes((0.20, 0.3, 0.75, 0.6))
        plt.plot(dt, m_e, 'b-', label='Earth1 parallax')
        plt.plot(dt, m_s, 'r-', label=f'{obsLocation} parallax')
        plt.legend(fontsize=10)
        plt.ylabel('mag')
        plt.gca().invert_yaxis()
        f2_1.set_xticklabels([])

        f2_2 = fig2.add_axes((0.20, 0.1, 0.75, 0.2))
        plt.plot(dt, m_s - m_e, 'k-',
                 label=f'Earth - {obsLocation}')
        plt.axhline(0, linestyle='--', color='k')
        plt.legend(fontsize=10)
        plt.ylabel('Diff')
        plt.xlabel('t - t0 (MJD)')
        plt.gca().invert_yaxis()

        plt.savefig(outdir + 'mag_v_time.png')

    return
>>>>>>> d5451255
<|MERGE_RESOLUTION|>--- conflicted
+++ resolved
@@ -4256,7 +4256,6 @@
 
     return
 
-<<<<<<< HEAD
 def test_bspl_noparallax():
     plt.rcParams.update({'font.size':15})
     def plots(i, e, p):
@@ -5228,6 +5227,7 @@
     i_test()
 
     return
+  
 def test_psbl_nopropermotion():
     def plots(i, e, p):
             #Prepares plots
@@ -5411,6 +5411,7 @@
     i_test()
 
     return 
+  
 # Plot Some Magnification Maps
 def magnification_maps_psbl():
     import matplotlib as mpl
@@ -6530,7 +6531,7 @@
     caustics_magnification_param1()
     caustics_magnification_param2()
     return
-=======
+
 def test_jwst_parallax_bulge1(plot=False, verbose=False):
     # Scenario from Belokurov and Evans 2002 (Figure 1)
     raL = 17.5 * 15.0  # in degrees
@@ -7003,4 +7004,4 @@
         plt.savefig(outdir + 'mag_v_time.png')
 
     return
->>>>>>> d5451255
+
